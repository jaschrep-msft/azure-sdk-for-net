--- conflicted
+++ resolved
@@ -140,12 +140,8 @@
     {
         public TransferManagerOptions() { }
         public Azure.Storage.DataMovement.Models.TransferCheckpointerOptions CheckpointerOptions { get { throw null; } set { } }
-<<<<<<< HEAD
         public Azure.Core.DiagnosticsOptions Diagnostics { get { throw null; } }
-        public Azure.Storage.DataMovement.ErrorHandlingOptions ErrorHandling { get { throw null; } set { } }
-=======
         public Azure.Storage.DataMovement.ErrorHandlingBehavior ErrorHandling { get { throw null; } set { } }
->>>>>>> 732d707a
         public int? MaximumConcurrency { get { throw null; } set { } }
     }
     public enum TransferType
