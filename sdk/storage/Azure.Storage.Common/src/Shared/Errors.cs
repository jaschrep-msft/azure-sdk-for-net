﻿// Copyright (c) Microsoft Corporation. All rights reserved.
// Licensed under the MIT License.

using System;
using System.Globalization;
using System.IO;
using System.Security.Cryptography;

namespace Azure.Storage
{
    /// <summary>
    /// Create exceptions for common error cases.
    /// </summary>
    internal partial class Errors
    {
        public static ArgumentException AccountMismatch(string accountNameCredential, string accountNameValue)
            => new ArgumentException(string.Format(
                CultureInfo.CurrentCulture,
                "Account Name Mismatch: {0} != {1}",
                accountNameCredential,
                accountNameValue));

        public static InvalidOperationException AccountSasMissingData()
            => new InvalidOperationException($"Account SAS is missing at least one of these: ExpiryTime, Permissions, Service, or ResourceType");

        public static ArgumentNullException ArgumentNull(string paramName)
            => new ArgumentNullException(paramName);

        public static ArgumentException InvalidArgument(string paramName)
            => new ArgumentException($"{paramName} is invalid");

        public static ArgumentException InvalidResourceType(char s)
            => new ArgumentException($"Invalid resource type: '{s}'");

        public static InvalidOperationException TaskIncomplete()
            => new InvalidOperationException("Task is not completed");

        public static FormatException InvalidFormat(string err)
            => new FormatException(err);

        public static ArgumentException ParsingConnectionStringFailed()
            => new ArgumentException("Connection string parsing error");

        public static ArgumentOutOfRangeException InvalidSasProtocol(string protocol, string sasProtocol)
            => new ArgumentOutOfRangeException(protocol, $"Invalid {sasProtocol} value");

        public static ArgumentException InvalidService(char s)
            => new ArgumentException($"Invalid service: '{s}'");

        public static ArgumentException InsufficientStorageTransferOptions(long streamLength, long statedMaxBlockSize, long necessaryMinBlockSize)
            => new ArgumentException($"Cannot upload {streamLength} bytes with a maximum transfer size of {statedMaxBlockSize} bytes per block. Please increase the StorageTransferOptions.MaximumTransferSize to at least {necessaryMinBlockSize}.");

        public static InvalidDataException HashMismatch(string hashHeaderName)
            => new InvalidDataException($"{hashHeaderName} did not match hash of recieved data.");

<<<<<<< HEAD
        public static InvalidDataException ChecksumMismatch(ReadOnlySpan<byte> left, ReadOnlySpan<byte> right)
#if NETSTANDARD2_1_OR_GREATER || NETCOREAPP3_0_OR_GREATER
            => new InvalidDataException($"Compared checksums did not match. Invalid data may have been written to the destination. Left: {Convert.ToBase64String(left)} Right: {Convert.ToBase64String(right)}");
#else
            => new InvalidDataException($"Compared checksums did not match. Invalid data may have been written to the destination. Left: {Convert.ToBase64String(left.ToArray())} Right: {Convert.ToBase64String(right.ToArray())}");
#endif
=======
        public static InvalidDataException HashMismatchOnStreamedDownload(string mismatchedRange)
            => new InvalidDataException($"Detected invalid data while streaming to the destination. Range {mismatchedRange} produced mismatched checksum.");
>>>>>>> a21152fe

        public static ArgumentException PrecalculatedHashNotSupportedOnSplit()
            => new ArgumentException("Precalculated checksum not supported when potentially partitioning an upload.");

        public static ArgumentException CannotDeferTransactionalHashVerification()
            => new ArgumentException("Cannot defer transactional hash verification. Returned hash is unavailable to caller.");

        public static ArgumentException CannotInitializeWriteStreamWithData()
            => new ArgumentException("Initialized buffer for StorageWriteStream must be empty.");

        internal static void VerifyStreamPosition(Stream stream, string streamName)
        {
            if (stream != null && stream.CanSeek && stream.Length > 0 && stream.Position >= stream.Length)
            {
                throw new ArgumentException($"{streamName}.{nameof(stream.Position)} must be less than {streamName}.{nameof(stream.Length)}. Please set {streamName}.{nameof(stream.Position)} to the start of the data to upload.");
            }
        }

        public static void ThrowIfParamNull(object obj, string paramName)
        {
            if (obj == null)
            {
                throw new ArgumentNullException($"Param: \"{paramName}\" is null");
            }
        }

        internal static void CheckCryptKeySize(int keySizeInBytes)
        {
            if (keySizeInBytes != (128 / 8) && keySizeInBytes != (192 / 8) && keySizeInBytes != (256 / 8))
            {
                throw new CryptographicException("Specified key is not a valid size for this algorithm.");
            }
        }

        /// <summary>
        /// From
        /// https://github.com/dotnet/runtime/blob/032a7dcbe1056493e8bab51e6b5b9503de727273/src/libraries/System.Security.Cryptography/src/Resources/Strings.resx#L202
        /// </summary>
        /// <returns></returns>
        /// <exception cref="CryptographicException"></exception>
        public static CryptographicException CryptographyAuthTagMismatch()
            => throw new CryptographicException("The computed authentication tag did not match the input authentication tag.");

        /// <summary>
        /// From
        /// https://github.com/dotnet/runtime/blob/032a7dcbe1056493e8bab51e6b5b9503de727273/src/libraries/System.Security.Cryptography/src/Resources/Strings.resx#L514
        /// </summary>
        /// <returns></returns>
        /// <exception cref="ArgumentException"></exception>
        public static ArgumentException CryptographyPlaintextCiphertextLengthMismatch()
            => throw new ArgumentException("Plaintext and ciphertext must have the same length.");

        /// <summary>
        /// From
        /// https://github.com/dotnet/runtime/blob/032a7dcbe1056493e8bab51e6b5b9503de727273/src/libraries/System.Security.Cryptography/src/Resources/Strings.resx#L400
        /// </summary>
        /// <returns></returns>
        /// <exception cref="ArgumentException"></exception>
        public static ArgumentException CryptographyInvalidNonceLength()
            => throw new ArgumentException("The specified nonce is not a valid size for this algorithm.");

        /// <summary>
        /// From
        /// https://github.com/dotnet/runtime/blob/032a7dcbe1056493e8bab51e6b5b9503de727273/src/libraries/System.Security.Cryptography/src/Resources/Strings.resx#L418
        /// </summary>
        /// <returns></returns>
        /// <exception cref="ArgumentException"></exception>
        public static ArgumentException CryptographyInvalidTagLength()
            => throw new ArgumentException("The specified tag is not a valid size for this algorithm.");
    }
}<|MERGE_RESOLUTION|>--- conflicted
+++ resolved
@@ -53,17 +53,15 @@
         public static InvalidDataException HashMismatch(string hashHeaderName)
             => new InvalidDataException($"{hashHeaderName} did not match hash of recieved data.");
 
-<<<<<<< HEAD
         public static InvalidDataException ChecksumMismatch(ReadOnlySpan<byte> left, ReadOnlySpan<byte> right)
 #if NETSTANDARD2_1_OR_GREATER || NETCOREAPP3_0_OR_GREATER
             => new InvalidDataException($"Compared checksums did not match. Invalid data may have been written to the destination. Left: {Convert.ToBase64String(left)} Right: {Convert.ToBase64String(right)}");
 #else
             => new InvalidDataException($"Compared checksums did not match. Invalid data may have been written to the destination. Left: {Convert.ToBase64String(left.ToArray())} Right: {Convert.ToBase64String(right.ToArray())}");
 #endif
-=======
+
         public static InvalidDataException HashMismatchOnStreamedDownload(string mismatchedRange)
             => new InvalidDataException($"Detected invalid data while streaming to the destination. Range {mismatchedRange} produced mismatched checksum.");
->>>>>>> a21152fe
 
         public static ArgumentException PrecalculatedHashNotSupportedOnSplit()
             => new ArgumentException("Precalculated checksum not supported when potentially partitioning an upload.");
