﻿// Copyright (c) Microsoft Corporation. All rights reserved.
// Licensed under the MIT License.

using System;
using System.ComponentModel;
using System.Diagnostics;
using System.IO;
using System.Threading;
using System.Threading.Tasks;
using Azure.Core;
using Azure.Core.Pipeline;
using Azure.Storage.Blobs.Models;
using Metadata = System.Collections.Generic.IDictionary<string, string>;

#pragma warning disable SA1402  // File may only contain a single type

namespace Azure.Storage.Blobs.Specialized
{
    /// <summary>
    /// The <see cref="BlobBaseClient"/> allows you to manipulate Azure Storage
    /// blobs.
    /// </summary>
    public class BlobBaseClient
    {
        /// <summary>
        /// The blob's primary <see cref="Uri"/> endpoint.
        /// </summary>
        private readonly Uri _uri;

        /// <summary>
        /// Gets the blob's primary <see cref="Uri"/> endpoint.
        /// </summary>
        public virtual Uri Uri => _uri;

        /// <summary>
        /// The <see cref="HttpPipeline"/> transport pipeline used to send
        /// every request.
        /// </summary>
        private readonly HttpPipeline _pipeline;

        /// <summary>
        /// The <see cref="HttpPipeline"/> transport pipeline used to send
        /// every request.
        /// </summary>
        internal virtual HttpPipeline Pipeline => _pipeline;

        /// <summary>
        /// The <see cref="BlobClientOptions"/> used to make this client's <see cref="Pipeline"/>.
        /// </summary>
        private readonly BlobClientOptions _sourceOptions;

        /// <summary>
        /// A deep copy of the <see cref="BlobClientOptions"/> used to make this client. Every call to this property
        /// will return a new deep copy of the original, free to safely mutate.
        /// </summary>
        internal virtual BlobClientOptions SourceOptions => _sourceOptions;

        /// <summary>
        /// The authentication policy for our pipeline.  We cache it here in
        /// case we need to construct a pipeline for authenticating batch
        /// operations.
        /// </summary>
        private readonly HttpPipelinePolicy _authenticationPolicy;

        internal virtual HttpPipelinePolicy AuthenticationPolicy => _authenticationPolicy;

        /// <summary>
        /// The version of the service to use when sending requests.
        /// </summary>
        private readonly BlobClientOptions.ServiceVersion _version;

        /// <summary>
        /// The version of the service to use when sending requests.
        /// </summary>
        internal virtual BlobClientOptions.ServiceVersion Version => _version;

        /// <summary>
        /// The <see cref="ClientDiagnostics"/> instance used to create diagnostic scopes
        /// every request.
        /// </summary>
        private readonly ClientDiagnostics _clientDiagnostics;

        /// <summary>
        /// The <see cref="ClientDiagnostics"/> instance used to create diagnostic scopes
        /// every request.
        /// </summary>
        internal virtual ClientDiagnostics ClientDiagnostics => _clientDiagnostics;

        /// <summary>
        /// The <see cref="CustomerProvidedKey"/> to be used when sending requests.
        /// </summary>
        internal readonly CustomerProvidedKey? _customerProvidedKey;

        /// <summary>
        /// The <see cref="CustomerProvidedKey"/> to be used when sending requests.
        /// </summary>
        internal virtual CustomerProvidedKey? CustomerProvidedKey => _customerProvidedKey;

        /// <summary>
        /// The name of the Encryption Scope to be used when sending requests.
        /// </summary>
        internal readonly string _encryptionScope;

        /// <summary>
        /// The name of the Encryption Scope to be used when sending requests.
        /// </summary>
        internal virtual string EncryptionScope => _encryptionScope;

        /// <summary>
        /// The Storage account name corresponding to the blob client.
        /// </summary>
        private string _accountName;

        /// <summary>
        /// Gets the Storage account name corresponding to the blob client.
        /// </summary>
        public virtual string AccountName
        {
            get
            {
                SetNameFieldsIfNull();
                return _accountName;
            }
        }

        /// <summary>
        /// The container name corresponding to the blob client.
        /// </summary>
        private string _containerName;

        /// <summary>
        /// Gets the container name corresponding to the blob client.
        /// </summary>
        public virtual string BlobContainerName
        {
            get
            {
                SetNameFieldsIfNull();
                return _containerName;
            }
        }

        /// <summary>
        /// The name of the blob.
        /// </summary>
        private string _name;

        /// <summary>
        /// Gets the name of the blob.
        /// </summary>
        public virtual string Name
        {
            get
            {
                SetNameFieldsIfNull();
                return _name;
            }
        }

        #region ctors
        /// <summary>
        /// Initializes a new instance of the <see cref="BlobBaseClient"/>
        /// class.
        /// </summary>
        protected BlobBaseClient()
        {
        }

        /// <summary>
        /// Initializes a new instance of the <see cref="BlobBaseClient"/>
        /// class.
        /// </summary>
        /// <param name="connectionString">
        /// A connection string includes the authentication information
        /// required for your application to access data in an Azure Storage
        /// account at runtime.
        ///
        /// For more information, <see href="https://docs.microsoft.com/en-us/azure/storage/common/storage-configure-connection-string"/>.
        /// </param>
        /// <param name="blobContainerName">
        /// The name of the container containing this blob.
        /// </param>
        /// <param name="blobName">
        /// The name of this blob.
        /// </param>
        public BlobBaseClient(string connectionString, string blobContainerName, string blobName)
            : this(connectionString, blobContainerName, blobName, null)
        {
        }

        /// <summary>
        /// Initializes a new instance of the <see cref="BlobBaseClient"/>
        /// class.
        /// </summary>
        /// <param name="connectionString">
        /// A connection string includes the authentication information
        /// required for your application to access data in an Azure Storage
        /// account at runtime.
        ///
        /// For more information, <see href="https://docs.microsoft.com/en-us/azure/storage/common/storage-configure-connection-string"/>.
        /// </param>
        /// <param name="blobContainerName">
        /// The name of the container containing this blob.
        /// </param>
        /// <param name="blobName">
        /// The name of this blob.
        /// </param>
        /// <param name="options">
        /// Optional client options that define the transport pipeline
        /// policies for authentication, retries, etc., that are applied to
        /// every request.
        /// </param>
        public BlobBaseClient(string connectionString, string blobContainerName, string blobName, BlobClientOptions options)
            : this(
                StorageConnectionString.Parse(connectionString),
                blobContainerName,
                blobName,
                options)
        {
        }

        /// <summary>
        /// Private constructor allowing <see cref="BlobBaseClient(string, string, string, BlobClientOptions)"/> to parse
        /// the connection string once and efficiently call into
        /// <see cref="BlobBaseClient(Uri, HttpPipelinePolicy, BlobClientOptions)"/>.
        /// </summary>
        /// <param name="connectionString">
        /// Parsed connection string.
        /// </param>
        /// <param name="blobContainerName">
        /// The name of the container containing this blob.
        /// </param>
        /// <param name="blobName">
        /// The name of this blob.
        /// </param>
        /// <param name="options">
        /// Optional client options that define the transport pipeline
        /// policies for authentication, retries, etc., that are applied to
        /// every request.
        /// </param>
        private BlobBaseClient(StorageConnectionString connectionString, string blobContainerName, string blobName, BlobClientOptions options)
            : this(
                new BlobUriBuilder(connectionString.BlobEndpoint)
                {
                    BlobContainerName = blobContainerName,
                    BlobName = blobName
<<<<<<< HEAD
                }.ToUri(),
                StorageClientOptions.GetAuthenticationPolicy(connectionString.Credentials),
                options)
        {
=======
                };
            _uri = builder.ToUri();
            _pipeline = options.Build(conn.Credentials);
            _version = options.Version;
            _clientDiagnostics = new ClientDiagnostics(options);
            _customerProvidedKey = options.CustomerProvidedKey;
            _encryptionScope = options.EncryptionScope;
            BlobErrors.VerifyHttpsCustomerProvidedKey(_uri, _customerProvidedKey);
            BlobErrors.VerifyCpkAndEncryptionScopeNotBothSet(_customerProvidedKey, _encryptionScope);
>>>>>>> 79f10ab4
        }

        /// <summary>
        /// Initializes a new instance of the <see cref="BlobBaseClient"/>
        /// class.
        /// </summary>
        /// <param name="blobUri">
        /// A <see cref="Uri"/> referencing the blob that includes the
        /// name of the account, the name of the container, and the name of
        /// the blob.
        /// This is likely to be similar to "https://{account_name}.blob.core.windows.net/{container_name}/{blob_name}".
        /// </param>
        /// <param name="options">
        /// Optional client options that define the transport pipeline
        /// policies for authentication, retries, etc., that are applied to
        /// every request.
        /// </param>
        public BlobBaseClient(Uri blobUri, BlobClientOptions options = default)
            : this(blobUri, (HttpPipelinePolicy)null, options)
        {
        }

        /// <summary>
        /// Initializes a new instance of the <see cref="BlobBaseClient"/>
        /// class.
        /// </summary>
        /// <param name="blobUri">
        /// A <see cref="Uri"/> referencing the blob that includes the
        /// name of the account, the name of the container, and the name of
        /// the blob.
        /// This is likely to be similar to "https://{account_name}.blob.core.windows.net/{container_name}/{blob_name}".
        /// </param>
        /// <param name="credential">
        /// The shared key credential used to sign requests.
        /// </param>
        /// <param name="options">
        /// Optional client options that define the transport pipeline
        /// policies for authentication, retries, etc., that are applied to
        /// every request.
        /// </param>
        public BlobBaseClient(Uri blobUri, StorageSharedKeyCredential credential, BlobClientOptions options = default)
            : this(blobUri, credential.AsPolicy(), options)
        {
        }

        /// <summary>
        /// Initializes a new instance of the <see cref="BlobBaseClient"/>
        /// class.
        /// </summary>
        /// <param name="blobUri">
        /// A <see cref="Uri"/> referencing the blob that includes the
        /// name of the account, the name of the container, and the name of
        /// the blob.
        /// This is likely to be similar to "https://{account_name}.blob.core.windows.net/{container_name}/{blob_name}".
        /// </param>
        /// <param name="credential">
        /// The token credential used to sign requests.
        /// </param>
        /// <param name="options">
        /// Optional client options that define the transport pipeline
        /// policies for authentication, retries, etc., that are applied to
        /// every request.
        /// </param>
        public BlobBaseClient(Uri blobUri, TokenCredential credential, BlobClientOptions options = default)
            : this(blobUri, credential.AsPolicy(), options)
        {
            Errors.VerifyHttpsTokenAuth(blobUri);
        }

        /// <summary>
        /// Initializes a new instance of the <see cref="BlobBaseClient"/>
        /// class.
        /// </summary>
        /// <param name="blobUri">
        /// A <see cref="Uri"/> referencing the blob that includes the
        /// name of the account, the name of the container, and the name of
        /// the blob.
        /// This is likely to be similar to "https://{account_name}.blob.core.windows.net/{container_name}/{blob_name}".
        /// </param>
        /// <param name="authentication">
        /// An optional authentication policy used to sign requests.
        /// </param>
        /// <param name="options">
        /// Optional client options that define the transport pipeline
        /// policies for authentication, retries, etc., that are applied to
        /// every request.
        /// </param>
        /// <remarks>
        /// This constructor is intended as the forwarding spot for other
        /// constructors on this class.
        /// </remarks>
        internal BlobBaseClient(Uri blobUri, HttpPipelinePolicy authentication, BlobClientOptions options)
            : this(
                blobUri,
                (options ?? new BlobClientOptions()).Build(authentication),
                authentication,
                options)
        {
<<<<<<< HEAD
=======
            options ??= new BlobClientOptions();
            _uri = blobUri;
            _pipeline = options.Build(authentication);
            _version = options.Version;
            _clientDiagnostics = new ClientDiagnostics(options);
            _customerProvidedKey = options.CustomerProvidedKey;
            _encryptionScope = options.EncryptionScope;
            BlobErrors.VerifyHttpsCustomerProvidedKey(_uri, _customerProvidedKey);
            BlobErrors.VerifyCpkAndEncryptionScopeNotBothSet(_customerProvidedKey, _encryptionScope);
>>>>>>> 79f10ab4
        }

        /// <summary>
        /// Initializes a new instance of the <see cref="BlobBaseClient"/>
        /// class.
        /// </summary>
        /// <param name="blobUri">
        /// A <see cref="Uri"/> referencing the blob that includes the
        /// name of the account, the name of the container, and the name of
        /// the blob.
        /// This is likely to be similar to "https://{account_name}.blob.core.windows.net/{container_name}/{blob_name}".
        /// </param>
        /// <param name="pipeline">
        /// The transport pipeline used to send every request.
        /// </param>
        /// <param name="authentication">
        /// The authentication policy that was used in the given pipeline, for tracking purposes.
        /// </param>
        /// <param name="options">
        /// The options used to construct the given pipeline, for tracking purposes.
        /// </param>
<<<<<<< HEAD
        /// <remarks>
        /// This constructor is intended for existing clients to pass on their
        /// pipeline when creating new clients.
        /// </remarks>
        internal BlobBaseClient(
            Uri blobUri,
            HttpPipeline pipeline,
            HttpPipelinePolicy authentication,
            BlobClientOptions options)
=======
        /// <param name="clientDiagnostics">Client diagnostics.</param>
        /// <param name="customerProvidedKey">Customer provided key.</param>
        /// <param name="encryptionScope">Encryption scope.</param>
        internal BlobBaseClient(
            Uri blobUri,
            HttpPipeline pipeline,
            BlobClientOptions.ServiceVersion version,
            ClientDiagnostics clientDiagnostics,
            CustomerProvidedKey? customerProvidedKey,
            string encryptionScope)
>>>>>>> 79f10ab4
        {
            _uri = blobUri;
            _authenticationPolicy = authentication;

            // save the actual options passed in before any modifications made for construction
            _sourceOptions = options;
            options ??= new BlobClientOptions();

            _pipeline = pipeline;
<<<<<<< HEAD
            _version = options.Version;
            _clientDiagnostics = new ClientDiagnostics(options);
            _customerProvidedKey = options.CustomerProvidedKey;
=======
            _version = version;
            _clientDiagnostics = clientDiagnostics;
            _customerProvidedKey = customerProvidedKey;
            _encryptionScope = encryptionScope;
>>>>>>> 79f10ab4
            BlobErrors.VerifyHttpsCustomerProvidedKey(_uri, _customerProvidedKey);
            BlobErrors.VerifyCpkAndEncryptionScopeNotBothSet(_customerProvidedKey, _encryptionScope);
        }
        #endregion ctors

        /// <summary>
        /// Initializes a new instance of the <see cref="BlobBaseClient"/>
        /// class with an identical <see cref="Uri"/> source but the specified
        /// <paramref name="snapshot"/> timestamp.
        ///
        /// For more information, see <see href="https://docs.microsoft.com/en-us/rest/api/storageservices/creating-a-snapshot-of-a-blob" />.
        /// </summary>
        /// <param name="snapshot">The snapshot identifier.</param>
        /// <returns>A new <see cref="BlobBaseClient"/> instance.</returns>
        /// <remarks>
        /// Pass null or empty string to remove the snapshot returning a URL
        /// to the base blob.
        /// </remarks>
        public virtual BlobBaseClient WithSnapshot(string snapshot) => WithSnapshotCore(snapshot);

        /// <summary>
        /// Creates a new instance of the <see cref="BlobBaseClient"/> class
        /// with an identical <see cref="Uri"/> source but the specified
        /// <paramref name="snapshot"/> timestamp.
        /// </summary>
        /// <param name="snapshot">The snapshot identifier.</param>
        /// <returns>A new <see cref="BlobBaseClient"/> instance.</returns>
        protected virtual BlobBaseClient WithSnapshotCore(string snapshot)
        {
            var builder = new BlobUriBuilder(Uri) { Snapshot = snapshot };
<<<<<<< HEAD
            return new BlobBaseClient(builder.ToUri(), Pipeline, AuthenticationPolicy, SourceOptions);
=======
            return new BlobBaseClient(builder.ToUri(), Pipeline, Version, ClientDiagnostics, CustomerProvidedKey, EncryptionScope);
>>>>>>> 79f10ab4
        }

        /// <summary>
        /// Sets the various name fields if they are currently null.
        /// </summary>
        private void SetNameFieldsIfNull()
        {
            if (_name == null || _containerName == null || _accountName == null)
            {
                var builder = new BlobUriBuilder(Uri);
                _name = builder.BlobName;
                _containerName = builder.BlobContainerName;
                _accountName = builder.AccountName;
            }
        }

        ///// <summary>
        ///// Creates a clone of this instance that references a version ID rather than the base blob.
        ///// </summary>
        ///// /// <remarks>
        ///// Pass null or empty string to remove the verion ID returning a URL to the base blob.
        ///// </remarks>
        ///// <param name="versionId">The version ID to use on this blob. An empty string or null indicates to use the base blob.</param>
        ///// <returns>The new <see cref="BlobBaseClient"/> instance referencing the verionId.</returns>
        //public virtual BlobBaseClient WithVersionId(string versionId) => this.WithVersionIdImpl(versionId);

        //protected virtual BlobBaseClient WithVersionIdImpl(string versionId)
        //{
        //    var builder = new BlobUriBuilder(this.Uri)
        //    {
        //        VersionId = versionId
        //    };
        //    return new BlobUri(builder.ToUri(), this.Pipeline);
        //}

        #region Download
        /// <summary>
        /// The <see cref="Download()"/> operation downloads a blob from
        /// the service, including its metadata and properties.
        ///
        /// For more information, see <see href="https://docs.microsoft.com/rest/api/storageservices/get-blob" />.
        /// </summary>
        /// <returns>
        /// A <see cref="Response{BlobDownloadInfo}"/> describing the
        /// downloaded blob.  <see cref="BlobDownloadInfo.Content"/> contains
        /// the blob's data.
        /// </returns>
        /// <remarks>
        /// A <see cref="RequestFailedException"/> will be thrown if
        /// a failure occurs.
        /// </remarks>
#pragma warning disable AZC0002 // Client method should have cancellationToken as the last optional parameter
        public virtual Response<BlobDownloadInfo> Download() =>
            Download(CancellationToken.None);
#pragma warning restore AZC0002 // Client method should have cancellationToken as the last optional parameter

        /// <summary>
        /// The <see cref="DownloadAsync()"/> operation downloads a blob from
        /// the service, including its metadata and properties.
        ///
        /// For more information, see <see href="https://docs.microsoft.com/rest/api/storageservices/get-blob" />.
        /// </summary>
        /// <returns>
        /// A <see cref="Response{BlobDownloadInfo}"/> describing the
        /// downloaded blob.  <see cref="BlobDownloadInfo.Content"/> contains
        /// the blob's data.
        /// </returns>
        /// <remarks>
        /// A <see cref="RequestFailedException"/> will be thrown if
        /// a failure occurs.
        /// </remarks>
#pragma warning disable AZC0002 // Client method should have cancellationToken as the last optional parameter
        public virtual async Task<Response<BlobDownloadInfo>> DownloadAsync() =>
            await DownloadAsync(CancellationToken.None).ConfigureAwait(false);
#pragma warning restore AZC0002 // Client method should have cancellationToken as the last optional parameter

        /// <summary>
        /// The <see cref="Download(CancellationToken)"/> operation downloads
        /// a blob from the service, including its metadata and properties.
        ///
        /// For more information, see <see href="https://docs.microsoft.com/rest/api/storageservices/get-blob" />.
        /// </summary>
        /// <param name="cancellationToken">
        /// Optional <see cref="CancellationToken"/> to propagate
        /// notifications that the operation should be cancelled.
        /// </param>
        /// <returns>
        /// A <see cref="Response{BlobDownloadInfo}"/> describing the
        /// downloaded blob.  <see cref="BlobDownloadInfo.Content"/> contains
        /// the blob's data.
        /// </returns>
        /// <remarks>
        /// A <see cref="RequestFailedException"/> will be thrown if
        /// a failure occurs.
        /// </remarks>
        public virtual Response<BlobDownloadInfo> Download(
            CancellationToken cancellationToken = default) =>
            Download(
                conditions: default, // Pass anything else so we don't recurse on this overload
                cancellationToken: cancellationToken);

        /// <summary>
        /// The <see cref="DownloadAsync(CancellationToken)"/> operation
        /// downloads a blob from the service, including its metadata and
        /// properties.
        ///
        /// For more information, see <see href="https://docs.microsoft.com/rest/api/storageservices/get-blob" />.
        /// </summary>
        /// <param name="cancellationToken">
        /// Optional <see cref="CancellationToken"/> to propagate
        /// notifications that the operation should be cancelled.
        /// </param>
        /// <returns>
        /// A <see cref="Response{BlobDownloadInfo}"/> describing the
        /// downloaded blob.  <see cref="BlobDownloadInfo.Content"/> contains
        /// the blob's data.
        /// </returns>
        /// <remarks>
        /// A <see cref="RequestFailedException"/> will be thrown if
        /// a failure occurs.
        /// </remarks>
#pragma warning disable AZC0002 // Client method should have cancellationToken as the last optional parameter
        public virtual async Task<Response<BlobDownloadInfo>> DownloadAsync(
            CancellationToken cancellationToken) =>
            await DownloadAsync(
                conditions: default, // Pass anything else so we don't recurse on this overload
                cancellationToken: cancellationToken)
                .ConfigureAwait(false);
#pragma warning restore AZC0002 // Client method should have cancellationToken as the last optional parameter

        /// <summary>
        /// The <see cref="Download(HttpRange, BlobRequestConditions, bool, CancellationToken)"/>
        /// operation downloads a blob from the service, including its metadata
        /// and properties.
        ///
        /// For more information, see <see href="https://docs.microsoft.com/rest/api/storageservices/get-blob" />.
        /// </summary>
        /// <param name="range">
        /// If provided, only donwload the bytes of the blob in the specified
        /// range.  If not provided, download the entire blob.
        /// </param>
        /// <param name="conditions">
        /// Optional <see cref="BlobRequestConditions"/> to add conditions on
        /// donwloading this blob.
        /// </param>
        /// <param name="rangeGetContentHash">
        /// When set to true and specified together with the <paramref name="range"/>,
        /// the service returns the MD5 hash for the range, as long as the
        /// range is less than or equal to 4 MB in size.  If this value is
        /// specified without <paramref name="range"/> or set to true when the
        /// range exceeds 4 MB in size, a <see cref="RequestFailedException"/>
        /// is thrown.
        /// </param>
        /// <param name="cancellationToken">
        /// Optional <see cref="CancellationToken"/> to propagate
        /// notifications that the operation should be cancelled.
        /// </param>
        /// <returns>
        /// A <see cref="Response{BlobDownloadInfo}"/> describing the
        /// downloaded blob.  <see cref="BlobDownloadInfo.Content"/> contains
        /// the blob's data.
        /// </returns>
        /// <remarks>
        /// A <see cref="RequestFailedException"/> will be thrown if
        /// a failure occurs.
        /// </remarks>
        public virtual Response<BlobDownloadInfo> Download(
            HttpRange range = default,
            BlobRequestConditions conditions = default,
            bool rangeGetContentHash = default,
            CancellationToken cancellationToken = default) =>
            DownloadInternal(
                range,
                conditions,
                rangeGetContentHash,
                false, // async
                cancellationToken)
                .EnsureCompleted();

        /// <summary>
        /// The <see cref="DownloadAsync(HttpRange, BlobRequestConditions, bool, CancellationToken)"/>
        /// operation downloads a blob from the service, including its metadata
        /// and properties.
        ///
        /// For more information, see <see href="https://docs.microsoft.com/rest/api/storageservices/get-blob" />.
        /// </summary>
        /// <param name="range">
        /// If provided, only donwload the bytes of the blob in the specified
        /// range.  If not provided, download the entire blob.
        /// </param>
        /// <param name="conditions">
        /// Optional <see cref="BlobRequestConditions"/> to add conditions on
        /// donwloading this blob.
        /// </param>
        /// <param name="rangeGetContentHash">
        /// When set to true and specified together with the <paramref name="range"/>,
        /// the service returns the MD5 hash for the range, as long as the
        /// range is less than or equal to 4 MB in size.  If this value is
        /// specified without <paramref name="range"/> or set to true when the
        /// range exceeds 4 MB in size, a <see cref="RequestFailedException"/>
        /// is thrown.
        /// </param>
        /// <param name="cancellationToken">
        /// Optional <see cref="CancellationToken"/> to propagate
        /// notifications that the operation should be cancelled.
        /// </param>
        /// <returns>
        /// A <see cref="Response{BlobDownloadInfo}"/> describing the
        /// downloaded blob.  <see cref="BlobDownloadInfo.Content"/> contains
        /// the blob's data.
        /// </returns>
        /// <remarks>
        /// A <see cref="RequestFailedException"/> will be thrown if
        /// a failure occurs.
        /// </remarks>
        public virtual async Task<Response<BlobDownloadInfo>> DownloadAsync(
            HttpRange range = default,
            BlobRequestConditions conditions = default,
            bool rangeGetContentHash = default,
            CancellationToken cancellationToken = default) =>
            await DownloadInternal(
                range,
                conditions,
                rangeGetContentHash,
                true, // async
                cancellationToken)
                .ConfigureAwait(false);

        /// <summary>
        /// The <see cref="DownloadInternal"/> operation downloads a blob
        /// from the service, including its metadata and properties.
        ///
        /// For more information, see <see href="https://docs.microsoft.com/rest/api/storageservices/get-blob" />.
        /// </summary>
        /// <param name="range">
        /// If provided, only donwload the bytes of the blob in the specified
        /// range.  If not provided, download the entire blob.
        /// </param>
        /// <param name="conditions">
        /// Optional <see cref="BlobRequestConditions"/> to add conditions on
        /// donwloading this blob.
        /// </param>
        /// <param name="rangeGetContentHash">
        /// When set to true and specified together with the <paramref name="range"/>,
        /// the service returns the MD5 hash for the range, as long as the
        /// range is less than or equal to 4 MB in size.  If this value is
        /// specified without <paramref name="range"/> or set to true when the
        /// range exceeds 4 MB in size, a <see cref="RequestFailedException"/>
        /// is thrown.
        /// </param>
        /// <param name="async">
        /// Whether to invoke the operation asynchronously.
        /// </param>
        /// <param name="cancellationToken">
        /// Optional <see cref="CancellationToken"/> to propagate
        /// notifications that the operation should be cancelled.
        /// </param>
        /// <returns>
        /// A <see cref="Response{BlobDownloadInfo}"/> describing the
        /// downloaded blob.  <see cref="BlobDownloadInfo.Content"/> contains
        /// the blob's data.
        /// </returns>
        /// <remarks>
        /// A <see cref="RequestFailedException"/> will be thrown if
        /// a failure occurs.
        /// </remarks>
        private async Task<Response<BlobDownloadInfo>> DownloadInternal(
            HttpRange range,
            BlobRequestConditions conditions,
            bool rangeGetContentHash,
            bool async,
            CancellationToken cancellationToken)
        {
            using (Pipeline.BeginLoggingScope(nameof(BlobBaseClient)))
            {
                Pipeline.LogMethodEnter(nameof(BlobBaseClient), message: $"{nameof(Uri)}: {Uri}");
                try
                {
                    // Start downloading the blob
                    (Response<FlattenedDownloadProperties> response, Stream stream) = await StartDownloadAsync(
                        range,
                        conditions,
                        rangeGetContentHash,
                        async: async,
                        cancellationToken: cancellationToken)
                        .ConfigureAwait(false);

                    // Return an exploding Response on 304
                    if (response.IsUnavailable())
                    {
                        return response.GetRawResponse().AsNoBodyResponse<BlobDownloadInfo>();
                    }

                    // Wrap the response Content in a RetriableStream so we
                    // can return it before it's finished downloading, but still
                    // allow retrying if it fails.
                    response.Value.Content = RetriableStream.Create(
                        stream,
                         startOffset =>
                            StartDownloadAsync(
                                    range,
                                    conditions,
                                    rangeGetContentHash,
                                    startOffset,
                                    async,
                                    cancellationToken)
                                .ConfigureAwait(false).GetAwaiter().GetResult()
                            .Item2,
                        async startOffset =>
                            (await StartDownloadAsync(
                                range,
                                conditions,
                                rangeGetContentHash,
                                startOffset,
                                async,
                                cancellationToken)
                                .ConfigureAwait(false))
                            .Item2,
                        Pipeline.ResponseClassifier,
                        Constants.MaxReliabilityRetries);

                    // Wrap the FlattenedDownloadProperties into a BlobDownloadOperation
                    // to make the Content easier to find
                    return Response.FromValue(new BlobDownloadInfo(response.Value), response.GetRawResponse());
                }
                catch (Exception ex)
                {
                    Pipeline.LogException(ex);
                    throw;
                }
                finally
                {
                    Pipeline.LogMethodExit(nameof(BlobBaseClient));
                }
            }
        }

        /// <summary>
        /// The <see cref="StartDownloadAsync"/> operation starts downloading
        /// a blob from the service from a given <paramref name="startOffset"/>.
        /// </summary>
        /// <param name="range">
        /// If provided, only download the bytes of the blob in the specified
        /// range.  If not provided, download the entire blob.
        /// </param>
        /// <param name="conditions">
        /// Optional <see cref="BlobRequestConditions"/> to add conditions on
        /// donwloading this blob.
        /// </param>
        /// <param name="rangeGetContentHash">
        /// When set to true and specified together with the <paramref name="range"/>,
        /// the service returns the MD5 hash for the range, as long as the
        /// range is less than or equal to 4 MB in size.  If this value is
        /// specified without <paramref name="range"/> or set to true when the
        /// range exceeds 4 MB in size, a <see cref="RequestFailedException"/>
        /// is thrown.
        /// </param>
        /// <param name="startOffset">
        /// Starting offset to request - in the event of a retry.
        /// </param>
        /// <param name="async">
        /// Whether to invoke the operation asynchronously.
        /// </param>
        /// <param name="cancellationToken">
        /// Optional <see cref="CancellationToken"/> to propagate
        /// notifications that the operation should be cancelled.
        /// </param>
        /// <returns>
        /// A <see cref="Response{BlobDownloadInfo}"/> describing the
        /// downloaded blob.  <see cref="BlobDownloadInfo.Content"/> contains
        /// the blob's data.
        /// </returns>
        /// <remarks>
        /// A <see cref="RequestFailedException"/> will be thrown if
        /// a failure occurs.
        /// </remarks>
        private async Task<(Response<FlattenedDownloadProperties>, Stream)> StartDownloadAsync(
            HttpRange range = default,
            BlobRequestConditions conditions = default,
            bool rangeGetContentHash = default,
            long startOffset = 0,
            bool async = true,
            CancellationToken cancellationToken = default)
        {
            var pageRange = new HttpRange(
                range.Offset + startOffset,
                range.Length.HasValue ?
                    range.Length.Value - startOffset :
                    (long?)null);

            Pipeline.LogTrace($"Download {Uri} with range: {pageRange}");

            (Response<FlattenedDownloadProperties> response, Stream stream) =
                await BlobRestClient.Blob.DownloadAsync(
                    ClientDiagnostics,
                    Pipeline,
                    Uri,
                    version: Version.ToVersionString(),
                    range: pageRange.ToString(),
                    leaseId: conditions?.LeaseId,
                    rangeGetContentHash: rangeGetContentHash ? (bool?)true : null,
                    encryptionKey: CustomerProvidedKey?.EncryptionKey,
                    encryptionKeySha256: CustomerProvidedKey?.EncryptionKeyHash,
                    encryptionAlgorithm: CustomerProvidedKey?.EncryptionAlgorithm,
                    ifModifiedSince: conditions?.IfModifiedSince,
                    ifUnmodifiedSince: conditions?.IfUnmodifiedSince,
                    ifMatch: conditions?.IfMatch,
                    ifNoneMatch: conditions?.IfNoneMatch,
                    async: async,
                    operationName: "BlobBaseClient.Download",
                    cancellationToken: cancellationToken)
                    .ConfigureAwait(false);

            // Watch out for exploding Responses
            long length = response.IsUnavailable() ? 0 : response.Value.ContentLength;
            Pipeline.LogTrace($"Response: {response.GetRawResponse().Status}, ContentLength: {length}");

            return (response, stream);
        }
        #endregion Download

        #region Parallel Download
        /// <summary>
        /// The <see cref="DownloadTo(Stream)"/> operation downloads a blob using parallel requests,
        /// and writes the content to <paramref name="destination"/>.
        /// </summary>
        /// <param name="destination">
        /// A <see cref="Stream"/> to write the downloaded content to.
        /// </param>
        /// <returns>
        /// A <see cref="Response"/> describing the operation.
        /// </returns>
        /// <remarks>
        /// A <see cref="RequestFailedException"/> will be thrown if
        /// a failure occurs.
        /// </remarks>
#pragma warning disable AZC0002 // Client method should have cancellationToken as the last optional parameter
        public virtual Response DownloadTo(Stream destination) =>
            DownloadTo(destination, CancellationToken.None);
#pragma warning restore AZC0002 // Client method should have cancellationToken as the last optional parameter

        /// <summary>
        /// The <see cref="DownloadTo(string)"/> operation downloads a blob using parallel requests,
        /// and writes the content to <paramref name="path"/>.
        /// </summary>
        /// <param name="path">
        /// A file path to write the downloaded content to.
        /// </param>
        /// <returns>
        /// A <see cref="Response"/> describing the operation.
        /// </returns>
        /// <remarks>
        /// A <see cref="RequestFailedException"/> will be thrown if
        /// a failure occurs.
        /// </remarks>
#pragma warning disable AZC0002 // Client method should have cancellationToken as the last optional parameter
        public virtual Response DownloadTo(string path) =>
            DownloadTo(path, CancellationToken.None);
#pragma warning restore AZC0002 // Client method should have cancellationToken as the last optional parameter

        /// <summary>
        /// The <see cref="DownloadToAsync(Stream)"/> downloads a blob using parallel requests,
        /// and writes the content to <paramref name="destination"/>.
        /// </summary>
        /// <param name="destination">
        /// A <see cref="Stream"/> to write the downloaded content to.
        /// </param>
        /// <returns>
        /// A <see cref="Response"/> describing the operation.
        /// </returns>
        /// <remarks>
        /// A <see cref="RequestFailedException"/> will be thrown if
        /// a failure occurs.
        /// </remarks>
#pragma warning disable AZC0002 // Client method should have cancellationToken as the last optional parameter
        public virtual async Task<Response> DownloadToAsync(Stream destination) =>
            await DownloadToAsync(destination, CancellationToken.None).ConfigureAwait(false);
#pragma warning restore AZC0002 // Client method should have cancellationToken as the last optional parameter

        /// <summary>
        /// The <see cref="DownloadToAsync(string)"/> downloads a blob using parallel requests,
        /// and writes the content to <paramref name="path"/>.
        /// </summary>
        /// <param name="path">
        /// A file path to write the downloaded content to.
        /// </param>
        /// <returns>
        /// A <see cref="Response"/> describing the operation.
        /// </returns>
        /// <remarks>
        /// A <see cref="RequestFailedException"/> will be thrown if
        /// a failure occurs.
        /// </remarks>
#pragma warning disable AZC0002 // Client method should have cancellationToken as the last optional parameter
        public virtual async Task<Response> DownloadToAsync(string path) =>
            await DownloadToAsync(path, CancellationToken.None).ConfigureAwait(false);
#pragma warning restore AZC0002 // Client method should have cancellationToken as the last optional parameter

        /// <summary>
        /// The <see cref="DownloadTo(Stream, CancellationToken)"/> operation
        /// downloads a blob using parallel requests,
        /// and writes the content to <paramref name="destination"/>.
        /// </summary>
        /// <param name="destination">
        /// A <see cref="Stream"/> to write the downloaded content to.
        /// </param>
        /// <param name="cancellationToken">
        /// Optional <see cref="CancellationToken"/> to propagate
        /// notifications that the operation should be cancelled.
        /// </param>
        /// <returns>
        /// A <see cref="Response"/> describing the operation.
        /// </returns>
        /// <remarks>
        /// A <see cref="RequestFailedException"/> will be thrown if
        /// a failure occurs.
        /// </remarks>
#pragma warning disable AZC0002 // Client method should have cancellationToken as the last optional parameter
        public virtual Response DownloadTo(
            Stream destination,
            CancellationToken cancellationToken) =>
            DownloadTo(
                destination,
                conditions: default, // Pass anything else so we don't recurse on this overload
                cancellationToken: cancellationToken);
#pragma warning restore AZC0002 // Client method should have cancellationToken as the last optional parameter

        /// <summary>
        /// The <see cref="DownloadTo(string, CancellationToken)"/> operation
        /// downloads a blob using parallel requests,
        /// and writes the content to <paramref name="path"/>.
        /// </summary>
        /// <param name="path">
        /// A file path to write the downloaded content to.
        /// </param>
        /// <param name="cancellationToken">
        /// Optional <see cref="CancellationToken"/> to propagate
        /// notifications that the operation should be cancelled.
        /// </param>
        /// <returns>
        /// A <see cref="Response"/> describing the operation.
        /// </returns>
        /// <remarks>
        /// A <see cref="RequestFailedException"/> will be thrown if
        /// a failure occurs.
        /// </remarks>
#pragma warning disable AZC0002 // Client method should have cancellationToken as the last optional parameter
        public virtual Response DownloadTo(
            string path,
            CancellationToken cancellationToken) =>
            DownloadTo(
                path,
                conditions: default, // Pass anything else so we don't recurse on this overload
                cancellationToken: cancellationToken);
#pragma warning restore AZC0002 // Client method should have cancellationToken as the last optional parameter

        /// <summary>
        /// The <see cref="DownloadToAsync(Stream, CancellationToken)"/> operation
        /// downloads a blob using parallel requests,
        /// and writes the content to <paramref name="destination"/>.
        /// </summary>
        /// <param name="destination">
        /// A <see cref="Stream"/> to write the downloaded content to.
        /// </param>
        /// <param name="cancellationToken">
        /// Optional <see cref="CancellationToken"/> to propagate
        /// notifications that the operation should be cancelled.
        /// </param>
        /// <returns>
        /// A <see cref="Response"/> describing the operation.
        /// </returns>
        /// <remarks>
        /// A <see cref="RequestFailedException"/> will be thrown if
        /// a failure occurs.
        /// </remarks>
#pragma warning disable AZC0002 // Client method should have cancellationToken as the last optional parameter
        public virtual async Task<Response> DownloadToAsync(
            Stream destination,
            CancellationToken cancellationToken) =>
            await DownloadToAsync(
                destination,
                conditions: default, // Pass anything else so we don't recurse on this overload
                cancellationToken: cancellationToken)
                .ConfigureAwait(false);
#pragma warning restore AZC0002 // Client method should have cancellationToken as the last optional parameter

        /// <summary>
        /// The <see cref="DownloadToAsync(string, CancellationToken)"/> operation
        /// downloads a blob using parallel requests,
        /// and writes the content to <paramref name="path"/>.
        /// </summary>
        /// <param name="path">
        /// A file path to write the downloaded content to.
        /// </param>
        /// <param name="cancellationToken">
        /// Optional <see cref="CancellationToken"/> to propagate
        /// notifications that the operation should be cancelled.
        /// </param>
        /// <returns>
        /// A <see cref="Response"/> describing the operation.
        /// </returns>
        /// <remarks>
        /// A <see cref="RequestFailedException"/> will be thrown if
        /// a failure occurs.
        /// </remarks>
#pragma warning disable AZC0002 // Client method should have cancellationToken as the last optional parameter
        public virtual async Task<Response> DownloadToAsync(
            string path,
            CancellationToken cancellationToken) =>
            await DownloadToAsync(
                path,
                conditions: default, // Pass anything else so we don't recurse on this overload
                cancellationToken: cancellationToken)
                .ConfigureAwait(false);
#pragma warning restore AZC0002 // Client method should have cancellationToken as the last optional parameter

        /// <summary>
        /// The <see cref="DownloadTo(Stream, BlobRequestConditions, StorageTransferOptions, CancellationToken)"/>
        /// operation downloads a blob using parallel requests,
        /// and writes the content to <paramref name="destination"/>.
        /// </summary>
        /// <param name="destination">
        /// A <see cref="Stream"/> to write the downloaded content to.
        /// </param>
        /// <param name="conditions">
        /// Optional <see cref="BlobRequestConditions"/> to add conditions on
        /// the creation of this new block blob.
        /// </param>
        /// <param name="transferOptions">
        /// Optional <see cref="StorageTransferOptions"/> to configure
        /// parallel transfer behavior.
        /// </param>
        /// <param name="cancellationToken">
        /// Optional <see cref="CancellationToken"/> to propagate
        /// notifications that the operation should be cancelled.
        /// </param>
        /// <returns>
        /// A <see cref="Response"/> describing the operation.
        /// </returns>
        /// <remarks>
        /// A <see cref="RequestFailedException"/> will be thrown if
        /// a failure occurs.
        /// </remarks>
        public virtual Response DownloadTo(
            Stream destination,
            BlobRequestConditions conditions = default,
            ///// <param name="progressHandler">
            ///// Optional <see cref="IProgress{Long}"/> to provide
            ///// progress updates about data transfers.
            ///// </param>
            //IProgress<long> progressHandler = default,
            StorageTransferOptions transferOptions = default,
            CancellationToken cancellationToken = default) =>
            StagedDownloadAsync(
                destination,
                conditions,
                //progressHandler, // TODO: #8506
                transferOptions: transferOptions,
                async: false,
                cancellationToken: cancellationToken)
                .EnsureCompleted();

        /// <summary>
        /// The <see cref="DownloadTo(string, BlobRequestConditions, StorageTransferOptions, CancellationToken)"/>
        /// operation downloads a blob using parallel requests,
        /// and writes the content to <paramref name="path"/>.
        /// </summary>
        /// <param name="path">
        /// A file path to write the downloaded content to.
        /// </param>
        /// <param name="conditions">
        /// Optional <see cref="BlobRequestConditions"/> to add conditions on
        /// the creation of this new block blob.
        /// </param>
        /// <param name="transferOptions">
        /// Optional <see cref="StorageTransferOptions"/> to configure
        /// parallel transfer behavior.
        /// </param>
        /// <param name="cancellationToken">
        /// Optional <see cref="CancellationToken"/> to propagate
        /// notifications that the operation should be cancelled.
        /// </param>
        /// <returns>
        /// A <see cref="Response"/> describing the operation.
        /// </returns>
        /// <remarks>
        /// A <see cref="RequestFailedException"/> will be thrown if
        /// a failure occurs.
        /// </remarks>
        public virtual Response DownloadTo(
            string path,
            BlobRequestConditions conditions = default,
            ///// <param name="progressHandler">
            ///// Optional <see cref="IProgress{Long}"/> to provide
            ///// progress updates about data transfers.
            ///// </param>
            //IProgress<long> progressHandler = default,
            StorageTransferOptions transferOptions = default,
            CancellationToken cancellationToken = default)
        {
            using Stream destination = File.Create(path);
            return StagedDownloadAsync(
                destination,
                conditions,
                //progressHandler, // TODO: #8506
                transferOptions: transferOptions,
                async: false,
                cancellationToken: cancellationToken)
                .EnsureCompleted();
        }

        /// <summary>
        /// The <see cref="DownloadToAsync(Stream, BlobRequestConditions, StorageTransferOptions, CancellationToken)"/>
        /// operation downloads a blob using parallel requests,
        /// and writes the content to <paramref name="destination"/>.
        /// </summary>
        /// <param name="destination">
        /// A <see cref="Stream"/> to write the downloaded content to.
        /// </param>
        /// <param name="conditions">
        /// Optional <see cref="BlobRequestConditions"/> to add conditions on
        /// the creation of this new block blob.
        /// </param>
        /// <param name="transferOptions">
        /// Optional <see cref="StorageTransferOptions"/> to configure
        /// parallel transfer behavior.
        /// </param>
        /// <param name="cancellationToken">
        /// Optional <see cref="CancellationToken"/> to propagate
        /// notifications that the operation should be cancelled.
        /// </param>
        /// <returns>
        /// A <see cref="Response"/> describing the operation.
        /// </returns>
        /// <remarks>
        /// A <see cref="RequestFailedException"/> will be thrown if
        /// a failure occurs.
        /// </remarks>
        public virtual async Task<Response> DownloadToAsync(
            Stream destination,
            BlobRequestConditions conditions = default,
            ///// <param name="progressHandler">
            ///// Optional <see cref="IProgress{Long}"/> to provide
            ///// progress updates about data transfers.
            ///// </param>
            //IProgress<long> progressHandler = default,
            StorageTransferOptions transferOptions = default,
            CancellationToken cancellationToken = default) =>
            await StagedDownloadAsync(
                destination,
                conditions,
                //progressHandler, // TODO: #8506
                transferOptions: transferOptions,
                async: true,
                cancellationToken: cancellationToken)
                .ConfigureAwait(false);

        /// <summary>
        /// The <see cref="DownloadToAsync(string, BlobRequestConditions, StorageTransferOptions, CancellationToken)"/>
        /// operation downloads a blob using parallel requests,
        /// and writes the content to <paramref name="path"/>.
        /// </summary>
        /// <param name="path">
        /// A file path to write the downloaded content to.
        /// </param>
        /// <param name="conditions">
        /// Optional <see cref="BlobRequestConditions"/> to add conditions on
        /// the creation of this new block blob.
        /// </param>
        /// <param name="transferOptions">
        /// Optional <see cref="StorageTransferOptions"/> to configure
        /// parallel transfer behavior.
        /// </param>
        /// <param name="cancellationToken">
        /// Optional <see cref="CancellationToken"/> to propagate
        /// notifications that the operation should be cancelled.
        /// </param>
        /// <returns>
        /// A <see cref="Response"/> describing the operation.
        /// </returns>
        /// <remarks>
        /// A <see cref="RequestFailedException"/> will be thrown if
        /// a failure occurs.
        /// </remarks>
        public virtual async Task<Response> DownloadToAsync(
            string path,
            BlobRequestConditions conditions = default,
            ///// <param name="progressHandler">
            ///// Optional <see cref="IProgress{Long}"/> to provide
            ///// progress updates about data transfers.
            ///// </param>
            //IProgress<long> progressHandler = default,
            StorageTransferOptions transferOptions = default,
            CancellationToken cancellationToken = default)
        {
            using Stream destination = File.Create(path);
            return await StagedDownloadAsync(
                destination,
                conditions,
                //progressHandler, // TODO: #8506
                transferOptions: transferOptions,
                async: true,
                cancellationToken: cancellationToken)
                .ConfigureAwait(false);
        }

        /// <summary>
        /// This operation will download a blob of arbitrary size by downloading it as indiviually staged
        /// partitions if it's larger than the
        /// <paramref name="initialTransferLength"/>.
        /// </summary>
        /// <param name="destination">
        /// A <see cref="Stream"/> to write the downloaded content to.
        /// </param>
        /// <param name="conditions">
        /// Optional <see cref="BlobRequestConditions"/> to add conditions on
        /// the creation of this new block blob.
        /// </param>
        /// <param name="initialTransferLength">
        /// The maximum size stream that we'll download as a single block.  The
        /// default value is 256MB.
        /// </param>
        /// <param name="transferOptions">
        /// Optional <see cref="StorageTransferOptions"/> to configure
        /// parallel transfer behavior.
        /// </param>
        /// <param name="async">
        /// Whether to invoke the operation asynchronously.
        /// </param>
        /// <param name="cancellationToken">
        /// Optional <see cref="CancellationToken"/> to propagate
        /// notifications that the operation should be cancelled.
        /// </param>
        /// <returns>
        /// A <see cref="Response"/> describing the operation.
        /// </returns>
        /// <remarks>
        /// A <see cref="RequestFailedException"/> will be thrown if
        /// a failure occurs.
        /// </remarks>
        internal async Task<Response> StagedDownloadAsync(
            Stream destination,
            BlobRequestConditions conditions = default,
            ///// <param name="progressHandler">
            ///// Optional <see cref="IProgress{Long}"/> to provide
            ///// progress updates about data transfers.
            ///// </param>
            //IProgress<long> progressHandler, // TODO: #8506
            long initialTransferLength = Constants.Blob.Block.MaxDownloadBytes,
            StorageTransferOptions transferOptions = default,
            bool async = true,
            CancellationToken cancellationToken = default)
        {
            Debug.Assert(initialTransferLength <= Constants.Blob.Block.MaxDownloadBytes);

<<<<<<< HEAD
            var client = new BlobBaseClient(Uri, Pipeline, AuthenticationPolicy, SourceOptions);
=======
            var client = new BlobBaseClient(Uri, Pipeline, Version, ClientDiagnostics, CustomerProvidedKey, EncryptionScope);

>>>>>>> 79f10ab4
            PartitionedDownloader downloader = new PartitionedDownloader(client, transferOptions, initialTransferLength);

            if (async)
            {
                return await downloader.DownloadToAsync(destination, conditions, cancellationToken).ConfigureAwait(false);
            }
            else
            {
                return downloader.DownloadTo(destination, conditions, cancellationToken);
            }
        }
        #endregion Parallel Download

        #region StartCopyFromUri
        /// <summary>
        /// The <see cref="StartCopyFromUri(Uri, Metadata, AccessTier?, BlobRequestConditions, BlobRequestConditions, RehydratePriority?, CancellationToken)"/>
        /// operation copies data at from the <paramref name="source"/> to this
        /// blob.  You can check the <see cref="BlobProperties.CopyStatus"/>
        /// returned from the <see cref="GetProperties"/> to determine if the
        /// copy has completed.
        ///
        /// For more information, see <see href="https://docs.microsoft.com/en-us/rest/api/storageservices/copy-blob" />.
        /// </summary>
        /// <param name="source">
        /// Specifies the <see cref="Uri"/> of the source blob.  The value may
        /// be a <see cref="Uri" /> of up to 2 KB in length that specifies a
        /// blob.  A source blob in the same storage account can be
        /// authenticated via Shared Key.  However, if the source is a blob in
        /// another account, the source blob must either be public or must be
        /// authenticated via a shared access signature. If the source blob
        /// is public, no authentication is required to perform the copy
        /// operation.
        ///
        /// The source object may be a file in the Azure File service.  If the
        /// source object is a file that is to be copied to a blob, then the
        /// source file must be authenticated using a shared access signature,
        /// whether it resides in the same account or in a different account.
        /// </param>
        /// <param name="metadata">
        /// Optional custom metadata to set for this blob.
        /// </param>
        /// <param name="accessTier">
        /// Optional <see cref="AccessTier"/>
        /// Indicates the tier to be set on the blob.
        /// </param>
        /// <param name="sourceConditions">
        /// Optional <see cref="BlobRequestConditions"/> to add
        /// conditions on the copying of data from this source blob.
        /// </param>
        /// <param name="destinationConditions">
        /// Optional <see cref="BlobRequestConditions"/> to add conditions on
        /// the copying of data to this blob.
        /// </param>
        /// <param name="rehydratePriority">
        /// Optional <see cref="RehydratePriority"/>
        /// Indicates the priority with which to rehydrate an archived blob.
        /// </param>
        /// <param name="cancellationToken">
        /// Optional <see cref="CancellationToken"/> to propagate
        /// notifications that the operation should be cancelled.
        /// </param>
        /// <returns>
        /// A <see cref="CopyFromUriOperation"/> describing the
        /// state of the copy operation.
        /// </returns>
        /// <remarks>
        /// A <see cref="RequestFailedException"/> will be thrown if
        /// a failure occurs.
        /// </remarks>
        public virtual CopyFromUriOperation StartCopyFromUri(
            Uri source,
            Metadata metadata = default,
            AccessTier? accessTier = default,
            BlobRequestConditions sourceConditions = default,
            BlobRequestConditions destinationConditions = default,
            RehydratePriority? rehydratePriority = default,
            CancellationToken cancellationToken = default)
        {
            Response<BlobCopyInfo> response = StartCopyFromUriInternal(
                source,
                metadata,
                accessTier,
                sourceConditions,
                destinationConditions,
                rehydratePriority,
                false, // async
                cancellationToken)
                .EnsureCompleted();
            return new CopyFromUriOperation(
                this,
                response.Value.CopyId,
                response.GetRawResponse(),
                cancellationToken);
        }

        /// <summary>
        /// The <see cref="StartCopyFromUri(Uri, Metadata, AccessTier?, BlobRequestConditions, BlobRequestConditions, RehydratePriority?, CancellationToken)"/>
        /// operation copies data at from the <paramref name="source"/> to this
        /// blob.  You can check the <see cref="BlobProperties.CopyStatus"/>
        /// returned from the <see cref="GetPropertiesAsync"/> to determine if
        /// the copy has completed.
        ///
        /// For more information, see <see href="https://docs.microsoft.com/en-us/rest/api/storageservices/copy-blob" />.
        /// </summary>
        /// <param name="source">
        /// Specifies the <see cref="Uri"/> of the source blob.  The value may
        /// be a <see cref="Uri" /> of up to 2 KB in length that specifies a
        /// blob.  A source blob in the same storage account can be
        /// authenticated via Shared Key.  However, if the source is a blob in
        /// another account, the source blob must either be public or must be
        /// authenticated via a shared access signature. If the source blob
        /// is public, no authentication is required to perform the copy
        /// operation.
        ///
        /// The source object may be a file in the Azure File service.  If the
        /// source object is a file that is to be copied to a blob, then the
        /// source file must be authenticated using a shared access signature,
        /// whether it resides in the same account or in a different account.
        /// </param>
        /// <param name="metadata">
        /// Optional custom metadata to set for this blob.
        /// </param>
        /// <param name="accessTier">
        /// Optional <see cref="AccessTier"/>
        /// Indicates the tier to be set on the blob.
        /// </param>
        /// <param name="sourceConditions">
        /// Optional <see cref="BlobRequestConditions"/> to add
        /// conditions on the copying of data from this source blob.
        /// </param>
        /// <param name="destinationConditions">
        /// Optional <see cref="BlobRequestConditions"/> to add conditions on
        /// the copying of data to this blob.
        /// </param>
        /// <param name="rehydratePriority">
        /// Optional <see cref="RehydratePriority"/>
        /// Indicates the priority with which to rehydrate an archived blob.
        /// </param>
        /// <param name="cancellationToken">
        /// Optional <see cref="CancellationToken"/> to propagate
        /// notifications that the operation should be cancelled.
        /// </param>
        /// <returns>
        /// A <see cref="CopyFromUriOperation"/> describing the
        /// state of the copy operation.
        /// </returns>
        /// <remarks>
        /// A <see cref="RequestFailedException"/> will be thrown if
        /// a failure occurs.
        /// </remarks>
        public virtual async Task<CopyFromUriOperation> StartCopyFromUriAsync(
            Uri source,
            Metadata metadata = default,
            AccessTier? accessTier = default,
            BlobRequestConditions sourceConditions = default,
            BlobRequestConditions destinationConditions = default,
            RehydratePriority? rehydratePriority = default,
            CancellationToken cancellationToken = default)
        {
            Response<BlobCopyInfo> response = await StartCopyFromUriInternal(
                source,
                metadata,
                accessTier,
                sourceConditions,
                destinationConditions,
                rehydratePriority,
                true, // async
                cancellationToken)
                .ConfigureAwait(false);
            return new CopyFromUriOperation(
                this,
                response.Value.CopyId,
                response.GetRawResponse(),
                cancellationToken);
        }

        /// <summary>
        /// The <see cref="StartCopyFromUriInternal"/> operation copies data at
        /// from the <paramref name="source"/> to this blob.  You can check
        /// the <see cref="BlobProperties.CopyStatus"/> returned from the
        /// <see cref="GetPropertiesAsync"/> to determine if the copy has
        /// completed.
        ///
        /// For more information, see <see href="https://docs.microsoft.com/en-us/rest/api/storageservices/copy-blob" />.
        /// </summary>
        /// <param name="source">
        /// Specifies the <see cref="Uri"/> of the source blob.  The value may
        /// be a <see cref="Uri" /> of up to 2 KB in length that specifies a
        /// blob.  A source blob in the same storage account can be
        /// authenticated via Shared Key.  However, if the source is a blob in
        /// another account, the source blob must either be public or must be
        /// authenticated via a shared access signature. If the source blob
        /// is public, no authentication is required to perform the copy
        /// operation.
        ///
        /// The source object may be a file in the Azure File service.  If the
        /// source object is a file that is to be copied to a blob, then the
        /// source file must be authenticated using a shared access signature,
        /// whether it resides in the same account or in a different account.
        /// </param>
        /// <param name="metadata">
        /// Optional custom metadata to set for this blob.
        /// </param>
        /// <param name="accessTier">
        /// Optional <see cref="AccessTier"/>
        /// Indicates the tier to be set on the blob.
        /// </param>
        /// <param name="sourceConditions">
        /// Optional <see cref="BlobRequestConditions"/> to add
        /// conditions on the copying of data from this source blob.
        /// </param>
        /// <param name="destinationConditions">
        /// Optional <see cref="BlobRequestConditions"/> to add conditions on
        /// the copying of data to this blob.
        /// </param>
        /// <param name="rehydratePriority">
        /// Optional <see cref="RehydratePriority"/>
        /// Indicates the priority with which to rehydrate an archived blob.
        /// </param>
        /// <param name="async">
        /// Whether to invoke the operation asynchronously.
        /// </param>
        /// <param name="cancellationToken">
        /// Optional <see cref="CancellationToken"/> to propagate
        /// notifications that the operation should be cancelled.
        /// </param>
        /// <returns>
        /// A <see cref="Response{BlobCopyInfo}"/> describing the
        /// state of the copy operation.
        /// </returns>
        /// <remarks>
        /// A <see cref="RequestFailedException"/> will be thrown if
        /// a failure occurs.
        /// </remarks>
        private async Task<Response<BlobCopyInfo>> StartCopyFromUriInternal(
            Uri source,
            Metadata metadata,
            AccessTier? accessTier,
            BlobRequestConditions sourceConditions,
            BlobRequestConditions destinationConditions,
            RehydratePriority? rehydratePriority,
            bool async,
            CancellationToken cancellationToken)
        {
            using (Pipeline.BeginLoggingScope(nameof(BlobBaseClient)))
            {
                Pipeline.LogMethodEnter(
                    nameof(BlobBaseClient),
                    message:
                    $"{nameof(Uri)}: {Uri}\n" +
                    $"{nameof(source)}: {source}\n" +
                    $"{nameof(sourceConditions)}: {sourceConditions}\n" +
                    $"{nameof(destinationConditions)}: {destinationConditions}");
                try
                {
                    return await BlobRestClient.Blob.StartCopyFromUriAsync(
                        ClientDiagnostics,
                        Pipeline,
                        Uri,
                        copySource: source,
                        version: Version.ToVersionString(),
                        rehydratePriority: rehydratePriority,
                        tier: accessTier,
                        sourceIfModifiedSince: sourceConditions?.IfModifiedSince,
                        sourceIfUnmodifiedSince: sourceConditions?.IfUnmodifiedSince,
                        sourceIfMatch: sourceConditions?.IfMatch,
                        sourceIfNoneMatch: sourceConditions?.IfNoneMatch,
                        ifModifiedSince: destinationConditions?.IfModifiedSince,
                        ifUnmodifiedSince: destinationConditions?.IfUnmodifiedSince,
                        ifMatch: destinationConditions?.IfMatch,
                        ifNoneMatch: destinationConditions?.IfNoneMatch,
                        leaseId: destinationConditions?.LeaseId,
                        metadata: metadata,
                        async: async,
                        operationName: "BlobBaseClient.StartCopyFromUri",
                        cancellationToken: cancellationToken)
                        .ConfigureAwait(false);
                }
                catch (Exception ex)
                {
                    Pipeline.LogException(ex);
                    throw;
                }
                finally
                {
                    Pipeline.LogMethodExit(nameof(BlobBaseClient));
                }
            }
        }
        #endregion StartCopyFromUri

        #region AbortCopyFromUri
        /// <summary>
        /// The <see cref="AbortCopyFromUri"/> operation aborts a pending
        /// <see cref="CopyFromUriOperation"/>, and leaves a this
        /// blob with zero length and full metadata.
        ///
        /// For more information, see <see href="https://docs.microsoft.com/en-us/rest/api/storageservices/abort-copy-blob" />.
        /// </summary>
        /// <param name="copyId">
        /// ID of the copy operation to abort.
        /// </param>
        /// <param name="conditions">
        /// Optional <see cref="BlobRequestConditions"/> to add
        /// conditions on aborting the copy operation.
        /// </param>
        /// <param name="cancellationToken">
        /// Optional <see cref="CancellationToken"/> to propagate
        /// notifications that the operation should be cancelled.
        /// </param>
        /// <returns>
        /// A <see cref="Response"/> on successfully aborting.
        /// </returns>
        /// <remarks>
        /// A <see cref="RequestFailedException"/> will be thrown if
        /// a failure occurs.
        /// </remarks>
        public virtual Response AbortCopyFromUri(
            string copyId,
            BlobRequestConditions conditions = default,
            CancellationToken cancellationToken = default) =>
            AbortCopyFromUriInternal(
                copyId,
                conditions,
                false, // async
                cancellationToken)
                .EnsureCompleted();

        /// <summary>
        /// The <see cref="AbortCopyFromUriAsync"/> operation aborts a pending
        /// <see cref="CopyFromUriOperation"/>, and leaves a this
        /// blob with zero length and full metadata.
        ///
        /// For more information, see <see href="https://docs.microsoft.com/en-us/rest/api/storageservices/abort-copy-blob" />.
        /// </summary>
        /// <param name="copyId">
        /// ID of the copy operation to abort.
        /// </param>
        /// <param name="conditions">
        /// Optional <see cref="BlobRequestConditions"/> to add
        /// conditions on aborting the copy operation.
        /// </param>
        /// <param name="cancellationToken">
        /// Optional <see cref="CancellationToken"/> to propagate
        /// notifications that the operation should be cancelled.
        /// </param>
        /// <returns>
        /// A <see cref="Response"/> on successfully aborting.
        /// </returns>
        /// <remarks>
        /// A <see cref="RequestFailedException"/> will be thrown if
        /// a failure occurs.
        /// </remarks>
        public virtual async Task<Response> AbortCopyFromUriAsync(
            string copyId,
            BlobRequestConditions conditions = default,
            CancellationToken cancellationToken = default) =>
            await AbortCopyFromUriInternal(
                copyId,
                conditions,
                true, // async
                cancellationToken)
                .ConfigureAwait(false);

        /// <summary>
        /// The <see cref="AbortCopyFromUriAsync"/> operation aborts a pending
        /// <see cref="CopyFromUriOperation"/>, and leaves a this
        /// blob with zero length and full metadata.
        ///
        /// For more information, see <see href="https://docs.microsoft.com/en-us/rest/api/storageservices/abort-copy-blob" />.
        /// </summary>
        /// <param name="copyId">
        /// ID of the copy operation to abort.
        /// </param>
        /// <param name="conditions">
        /// Optional <see cref="BlobRequestConditions"/> to add
        /// conditions on aborting the copy operation.
        /// </param>
        /// <param name="async">
        /// Whether to invoke the operation asynchronously.
        /// </param>
        /// <param name="cancellationToken">
        /// Optional <see cref="CancellationToken"/> to propagate
        /// notifications that the operation should be cancelled.
        /// </param>
        /// <returns>
        /// A <see cref="Response"/> on successfully aborting.
        /// </returns>
        /// <remarks>
        /// A <see cref="RequestFailedException"/> will be thrown if
        /// a failure occurs.
        /// </remarks>
        private async Task<Response> AbortCopyFromUriInternal(
            string copyId,
            BlobRequestConditions conditions,
            bool async,
            CancellationToken cancellationToken)
        {
            using (Pipeline.BeginLoggingScope(nameof(BlobBaseClient)))
            {
                Pipeline.LogMethodEnter(
                    nameof(BlobBaseClient),
                    message:
                    $"{nameof(Uri)}: {Uri}\n" +
                    $"{nameof(copyId)}: {copyId}\n" +
                    $"{nameof(conditions)}: {conditions}");
                try
                {
                    return await BlobRestClient.Blob.AbortCopyFromUriAsync(
                        ClientDiagnostics,
                        Pipeline,
                        Uri,
                        copyId: copyId,
                        version: Version.ToVersionString(),
                        leaseId: conditions?.LeaseId,
                        async: async,
                        operationName: "BlobBaseClient.AbortCopyFromUri",
                        cancellationToken: cancellationToken)
                        .ConfigureAwait(false);
                }
                catch (Exception ex)
                {
                    Pipeline.LogException(ex);
                    throw;
                }
                finally
                {
                    Pipeline.LogMethodExit(nameof(BlobBaseClient));
                }
            }
        }
        #endregion AbortCopyFromUri

        #region Delete
        /// <summary>
        /// The <see cref="Delete"/> operation marks the specified blob
        /// or snapshot for  deletion. The blob is later deleted during
        /// garbage collection.
        ///
        /// Note that in order to delete a blob, you must delete all of its
        /// snapshots. You can delete both at the same time using
        /// <see cref="DeleteSnapshotsOption.IncludeSnapshots"/>.
        ///
        /// For more information, see <see href="https://docs.microsoft.com/rest/api/storageservices/delete-blob" />.
        /// </summary>
        /// <param name="snapshotsOption">
        /// Specifies options for deleting blob snapshots.
        /// </param>
        /// <param name="conditions">
        /// Optional <see cref="BlobRequestConditions"/> to add conditions on
        /// deleting this blob.
        /// </param>
        /// <param name="cancellationToken">
        /// Optional <see cref="CancellationToken"/> to propagate
        /// notifications that the operation should be cancelled.
        /// </param>
        /// <returns>
        /// A <see cref="Response"/> on successfully deleting.
        /// </returns>
        /// <remarks>
        /// A <see cref="RequestFailedException"/> will be thrown if
        /// a failure occurs.
        /// </remarks>
        public virtual Response Delete(
            DeleteSnapshotsOption snapshotsOption = default,
            BlobRequestConditions conditions = default,
            CancellationToken cancellationToken = default) =>
            DeleteInternal(
                snapshotsOption,
                conditions,
                false, // async
                cancellationToken)
                .EnsureCompleted();

        /// <summary>
        /// The <see cref="DeleteAsync"/> operation marks the specified blob
        /// or snapshot for  deletion. The blob is later deleted during
        /// garbage collection.
        ///
        /// Note that in order to delete a blob, you must delete all of its
        /// snapshots. You can delete both at the same time using
        /// <see cref="DeleteSnapshotsOption.IncludeSnapshots"/>.
        ///
        /// For more information, see <see href="https://docs.microsoft.com/rest/api/storageservices/delete-blob" />.
        /// </summary>
        /// <param name="snapshotsOption">
        /// Specifies options for deleting blob snapshots.
        /// </param>
        /// <param name="conditions">
        /// Optional <see cref="BlobRequestConditions"/> to add conditions on
        /// deleting this blob.
        /// </param>
        /// <param name="cancellationToken">
        /// Optional <see cref="CancellationToken"/> to propagate
        /// notifications that the operation should be cancelled.
        /// </param>
        /// <returns>
        /// A <see cref="Response"/> on successfully deleting.
        /// </returns>
        /// <remarks>
        /// A <see cref="RequestFailedException"/> will be thrown if
        /// a failure occurs.
        /// </remarks>
        public virtual async Task<Response> DeleteAsync(
            DeleteSnapshotsOption snapshotsOption = default,
            BlobRequestConditions conditions = default,
            CancellationToken cancellationToken = default) =>
            await DeleteInternal(
                snapshotsOption,
                conditions,
                true, // async
                cancellationToken)
                .ConfigureAwait(false);

        /// <summary>
        /// The <see cref="DeleteIfExists"/> operation marks the specified blob
        /// or snapshot for deletion, if the blob exists. The blob is later deleted
        /// during garbage collection.
        ///
        /// Note that in order to delete a blob, you must delete all of its
        /// snapshots. You can delete both at the same time using
        /// <see cref="DeleteSnapshotsOption.IncludeSnapshots"/>.
        ///
        /// For more information, see <see href="https://docs.microsoft.com/rest/api/storageservices/delete-blob" />.
        /// </summary>
        /// <param name="snapshotsOption">
        /// Specifies options for deleting blob snapshots.
        /// </param>
        /// <param name="conditions">
        /// Optional <see cref="BlobRequestConditions"/> to add conditions on
        /// deleting this blob.
        /// </param>
        /// <param name="cancellationToken">
        /// Optional <see cref="CancellationToken"/> to propagate
        /// notifications that the operation should be cancelled.
        /// </param>
        /// <returns>
        /// A <see cref="Response"/> on successfully deleting.
        /// </returns>
        /// <remarks>
        /// A <see cref="RequestFailedException"/> will be thrown if
        /// a failure occurs.
        /// </remarks>
        public virtual Response<bool> DeleteIfExists(
            DeleteSnapshotsOption snapshotsOption = default,
            BlobRequestConditions conditions = default,
            CancellationToken cancellationToken = default) =>
            DeleteIfExistsInternal(
                snapshotsOption,
                conditions ?? default,
                false, // async
                cancellationToken)
                .EnsureCompleted();

        /// <summary>
        /// The <see cref="DeleteIfExistsAsync"/> operation marks the specified blob
        /// or snapshot for deletion, if the blob exists. The blob is later deleted
        /// during garbage collection.
        ///
        /// Note that in order to delete a blob, you must delete all of its
        /// snapshots. You can delete both at the same time using
        /// <see cref="DeleteSnapshotsOption.IncludeSnapshots"/>.
        ///
        /// For more information, see <see href="https://docs.microsoft.com/rest/api/storageservices/delete-blob" />.
        /// </summary>
        /// <param name="snapshotsOption">
        /// Specifies options for deleting blob snapshots.
        /// </param>
        /// <param name="conditions">
        /// Optional <see cref="BlobRequestConditions"/> to add conditions on
        /// deleting this blob.
        /// </param>
        /// <param name="cancellationToken">
        /// Optional <see cref="CancellationToken"/> to propagate
        /// notifications that the operation should be cancelled.
        /// </param>
        /// <returns>
        /// A <see cref="Response"/> on successfully deleting.
        /// </returns>
        /// <remarks>
        /// A <see cref="RequestFailedException"/> will be thrown if
        /// a failure occurs.
        /// </remarks>
        public virtual async Task<Response<bool>> DeleteIfExistsAsync(
            DeleteSnapshotsOption snapshotsOption = default,
            BlobRequestConditions conditions = default,
            CancellationToken cancellationToken = default) =>
            await DeleteIfExistsInternal(
                snapshotsOption,
                conditions ?? default,
                true, // async
                cancellationToken)
                .ConfigureAwait(false);

        /// <summary>
        /// The <see cref="DeleteIfExistsInternal"/> operation marks the specified blob
        /// or snapshot for deletion, if the blob exists. The blob is later deleted
        /// during garbage collection.
        ///
        /// Note that in order to delete a blob, you must delete all of its
        /// snapshots. You can delete both at the same time using
        /// <see cref="DeleteSnapshotsOption.IncludeSnapshots"/>.
        ///
        /// For more information, see <see href="https://docs.microsoft.com/rest/api/storageservices/delete-blob" />.
        /// </summary>
        /// <param name="snapshotsOption">
        /// Specifies options for deleting blob snapshots.
        /// </param>
        /// <param name="conditions">
        /// Optional <see cref="BlobRequestConditions"/> to add conditions on
        /// deleting this blob.
        /// </param>
        /// <param name="async">
        /// Whether to invoke the operation asynchronously.
        /// </param>
        /// <param name="cancellationToken">
        /// Optional <see cref="CancellationToken"/> to propagate
        /// notifications that the operation should be cancelled.
        /// </param>
        /// <returns>
        /// A <see cref="Response"/> on successfully deleting.
        /// </returns>
        /// <remarks>
        /// A <see cref="RequestFailedException"/> will be thrown if
        /// a failure occurs.
        /// </remarks>
        private async Task<Response<bool>> DeleteIfExistsInternal(
            DeleteSnapshotsOption snapshotsOption,
            BlobRequestConditions conditions,
            bool async,
            CancellationToken cancellationToken)
        {
            try
            {
                Response response = await DeleteInternal(
                    snapshotsOption,
                    conditions,
                    async,
                    cancellationToken,
                    $"{nameof(BlobBaseClient)}.{nameof(DeleteIfExists)}")
                    .ConfigureAwait(false);
                return Response.FromValue(true, response);
            }
            catch (RequestFailedException storageRequestFailedException)
            when (storageRequestFailedException.ErrorCode == BlobErrorCode.BlobNotFound)
            {
                return Response.FromValue(false, default);
            }
        }

        /// <summary>
        /// The <see cref="DeleteInternal"/> operation marks the specified blob
        /// or snapshot for  deletion. The blob is later deleted during
        /// garbage collection.
        ///
        /// Note that in order to delete a blob, you must delete all of its
        /// snapshots. You can delete both at the same time using
        /// <see cref="DeleteSnapshotsOption.IncludeSnapshots"/>.
        ///
        /// For more information, see <see href="https://docs.microsoft.com/rest/api/storageservices/delete-blob" />.
        /// </summary>
        /// <param name="snapshotsOption">
        /// Specifies options for deleting blob snapshots.
        /// </param>
        /// <param name="conditions">
        /// Optional <see cref="BlobRequestConditions"/> to add conditions on
        /// deleting this blob.
        /// </param>
        /// <param name="async">
        /// Whether to invoke the operation asynchronously.
        /// </param>
        /// <param name="cancellationToken">
        /// Optional <see cref="CancellationToken"/> to propagate
        /// notifications that the operation should be cancelled.
        /// </param>
        /// <param name="operationName">
        /// Optional. To indicate if the name of the operation.
        /// </param>
        /// <returns>
        /// A <see cref="Response"/> on successfully deleting.
        /// </returns>
        /// <remarks>
        /// A <see cref="RequestFailedException"/> will be thrown if
        /// a failure occurs.
        /// </remarks>
        private async Task<Response> DeleteInternal(
            DeleteSnapshotsOption snapshotsOption,
            BlobRequestConditions conditions,
            bool async,
            CancellationToken cancellationToken,
            string operationName = null)
        {
            using (Pipeline.BeginLoggingScope(nameof(BlobBaseClient)))
            {
                Pipeline.LogMethodEnter(
                    nameof(BlobBaseClient),
                    message:
                    $"{nameof(Uri)}: {Uri}\n" +
                    $"{nameof(snapshotsOption)}: {snapshotsOption}\n" +
                    $"{nameof(conditions)}: {conditions}");
                try
                {
                    return await BlobRestClient.Blob.DeleteAsync(
                        ClientDiagnostics,
                        Pipeline,
                        Uri,
                        version: Version.ToVersionString(),
                        deleteSnapshots: snapshotsOption == DeleteSnapshotsOption.None ? null : (DeleteSnapshotsOption?)snapshotsOption,
                        leaseId: conditions?.LeaseId,
                        ifModifiedSince: conditions?.IfModifiedSince,
                        ifUnmodifiedSince: conditions?.IfUnmodifiedSince,
                        ifMatch: conditions?.IfMatch,
                        ifNoneMatch: conditions?.IfNoneMatch,
                        async: async,
                        operationName: operationName ?? $"{nameof(BlobBaseClient)}.{nameof(Delete)}",
                        cancellationToken: cancellationToken)
                        .ConfigureAwait(false);
                }
                catch (Exception ex)
                {
                    Pipeline.LogException(ex);
                    throw;
                }
                finally
                {
                    Pipeline.LogMethodExit(nameof(BlobBaseClient));
                }
            }
        }
        #endregion Delete

        #region Exists
        /// <summary>
        /// The <see cref="Exists"/> operation can be called on a
        /// <see cref="BlobBaseClient"/> to see if the associated blob
        /// exists in the container on the storage account in the
        /// storage service.
        /// </summary>
        /// <param name="cancellationToken">
        /// Optional <see cref="CancellationToken"/> to propagate
        /// notifications that the operation should be cancelled.
        /// </param>
        /// <returns>
        /// Returns true if the blob exists.
        /// </returns>
        /// <remarks>
        /// A <see cref="RequestFailedException"/> will be thrown if
        /// a failure occurs.
        /// </remarks>
        public virtual Response<bool> Exists(
            CancellationToken cancellationToken = default) =>
            ExistsInternal(
                async: false,
                cancellationToken).EnsureCompleted();

        /// <summary>
        /// The <see cref="ExistsAsync"/> operation can be called on a
        /// <see cref="BlobBaseClient"/> to see if the associated blob
        /// exists in the container on the storage account in the storage service.
        /// </summary>
        /// <param name="cancellationToken">
        /// Optional <see cref="CancellationToken"/> to propagate
        /// notifications that the operation should be cancelled.
        /// </param>
        /// <returns>
        /// Returns true if the blob exists.
        /// </returns>
        /// <remarks>
        /// A <see cref="RequestFailedException"/> will be thrown if
        /// a failure occurs.
        /// </remarks>
        public virtual async Task<Response<bool>> ExistsAsync(
            CancellationToken cancellationToken = default) =>
            await ExistsInternal(
                async: true,
                cancellationToken).ConfigureAwait(false);

        /// <summary>
        /// The <see cref="ExistsInternal"/> operation can be called on a
        /// <see cref="BlobBaseClient"/> to see if the associated blob
        /// exists on the storage account in the storage service.
        /// </summary>
        /// <param name="async">
        /// Whether to invoke the operation asynchronously.
        /// </param>
        /// <param name="cancellationToken">
        /// Optional <see cref="CancellationToken"/> to propagate
        /// notifications that the operation should be cancelled.
        /// </param>
        /// <returns>
        /// Returns true if the blob exists.
        /// </returns>
        /// <remarks>
        /// A <see cref="RequestFailedException"/> will be thrown if
        /// a failure occurs.
        /// </remarks>
        private async Task<Response<bool>> ExistsInternal(
            bool async,
            CancellationToken cancellationToken)
        {
            using (Pipeline.BeginLoggingScope(nameof(BlobBaseClient)))
            {
                Pipeline.LogMethodEnter(
                    nameof(BlobBaseClient),
                    message:
                    $"{nameof(Uri)}: {Uri}");

                try
                {
                    Response<BlobProperties> response = await BlobRestClient.Blob.GetPropertiesAsync(
                        ClientDiagnostics,
                        Pipeline,
                        Uri,
                        version: Version.ToVersionString(),
                        async: async,
                        operationName: $"{nameof(BlobBaseClient)}.{nameof(Exists)}",
                        cancellationToken: cancellationToken)
                        .ConfigureAwait(false);

                    return Response.FromValue(true, response.GetRawResponse());
                }
                catch (RequestFailedException storageRequestFailedException)
                when (storageRequestFailedException.ErrorCode == BlobErrorCode.BlobNotFound)
                {
                    return Response.FromValue(false, default);
                }
                catch (Exception ex)
                {
                    Pipeline.LogException(ex);
                    throw;
                }
                finally
                {
                    Pipeline.LogMethodExit(nameof(BlobBaseClient));
                }
            }
        }
        #endregion Exists

        #region Undelete
        /// <summary>
        /// The <see cref="Undelete"/> operation restores the contents
        /// and metadata of a soft deleted blob and any associated soft
        /// deleted snapshots.
        ///
        /// For more information, see <see href="https://docs.microsoft.com/rest/api/storageservices/undelete-blob" />.
        /// </summary>
        /// <param name="cancellationToken">
        /// Optional <see cref="CancellationToken"/> to propagate
        /// notifications that the operation should be cancelled.
        /// </param>
        /// <returns>
        /// A <see cref="Response"/> on successfully deleting.
        /// </returns>
        /// <remarks>
        /// A <see cref="RequestFailedException"/> will be thrown if
        /// a failure occurs.
        /// </remarks>
        public virtual Response Undelete(
            CancellationToken cancellationToken = default) =>
            UndeleteInternal(
                false, // async
                cancellationToken)
                .EnsureCompleted();

        /// <summary>
        /// The <see cref="UndeleteAsync"/> operation restores the contents
        /// and metadata of a soft deleted blob and any associated soft
        /// deleted snapshots.
        ///
        /// For more information, see <see href="https://docs.microsoft.com/rest/api/storageservices/undelete-blob" />.
        /// </summary>
        /// <param name="cancellationToken">
        /// Optional <see cref="CancellationToken"/> to propagate
        /// notifications that the operation should be cancelled.
        /// </param>
        /// <returns>
        /// A <see cref="Response"/> on successfully deleting.
        /// </returns>
        /// <remarks>
        /// A <see cref="RequestFailedException"/> will be thrown if
        /// a failure occurs.
        /// </remarks>
        public virtual async Task<Response> UndeleteAsync(
            CancellationToken cancellationToken = default) =>
            await UndeleteInternal(
                true, // async
                cancellationToken)
                .ConfigureAwait(false);

        /// <summary>
        /// The <see cref="UndeleteInternal"/> operation restores the contents
        /// and metadata of a soft deleted blob and any associated soft
        /// deleted snapshots.
        ///
        /// For more information, see <see href="https://docs.microsoft.com/rest/api/storageservices/undelete-blob" />.
        /// </summary>
        /// <param name="async">
        /// Whether to invoke the operation asynchronously.
        /// </param>
        /// <param name="cancellationToken">
        /// Optional <see cref="CancellationToken"/> to propagate
        /// notifications that the operation should be cancelled.
        /// </param>
        /// <returns>
        /// A <see cref="Response"/> on successfully deleting.
        /// </returns>
        /// <remarks>
        /// A <see cref="RequestFailedException"/> will be thrown if
        /// a failure occurs.
        /// </remarks>
        private async Task<Response> UndeleteInternal(
            bool async,
            CancellationToken cancellationToken)
        {
            using (Pipeline.BeginLoggingScope(nameof(BlobBaseClient)))
            {
                Pipeline.LogMethodEnter(nameof(BlobBaseClient), message: $"{nameof(Uri)}: {Uri}");
                try
                {
                    return await BlobRestClient.Blob.UndeleteAsync(
                        ClientDiagnostics,
                        Pipeline,
                        Uri,
                        version: Version.ToVersionString(),
                        async: async,
                        cancellationToken: cancellationToken,
                        operationName: "BlobBaseClient.Undelete")
                        .ConfigureAwait(false);
                }
                catch (Exception ex)
                {
                    Pipeline.LogException(ex);
                    throw;
                }
                finally
                {
                    Pipeline.LogMethodExit(nameof(BlobBaseClient));
                }
            }
        }
        #endregion Undelete

        #region GetProperties
        /// <summary>
        /// The <see cref="GetProperties"/> operation returns all
        /// user-defined metadata, standard HTTP properties, and system
        /// properties for the blob. It does not return the content of the
        /// blob.
        ///
        /// For more information, see <see href="https://docs.microsoft.com/rest/api/storageservices/get-blob-properties" />.
        /// </summary>
        /// <param name="conditions">
        /// Optional <see cref="BlobRequestConditions"/> to add
        /// conditions on getting the blob's properties.
        /// </param>
        /// <param name="cancellationToken">
        /// Optional <see cref="CancellationToken"/> to propagate
        /// notifications that the operation should be cancelled.
        /// </param>
        /// <returns>
        /// A <see cref="Response{BlobProperties}"/> describing the
        /// blob's properties.
        /// </returns>
        /// <remarks>
        /// A <see cref="RequestFailedException"/> will be thrown if
        /// a failure occurs.
        /// </remarks>
        public virtual Response<BlobProperties> GetProperties(
            BlobRequestConditions conditions = default,
            CancellationToken cancellationToken = default) =>
            GetPropertiesInternal(
                conditions,
                false, // async
                cancellationToken)
                .EnsureCompleted();

        /// <summary>
        /// The <see cref="GetPropertiesAsync"/> operation returns all
        /// user-defined metadata, standard HTTP properties, and system
        /// properties for the blob. It does not return the content of the
        /// blob.
        ///
        /// For more information, see <see href="https://docs.microsoft.com/rest/api/storageservices/get-blob-properties" />.
        /// </summary>
        /// <param name="conditions">
        /// Optional <see cref="BlobRequestConditions"/> to add
        /// conditions on getting the blob's properties.
        /// </param>
        /// <param name="cancellationToken">
        /// Optional <see cref="CancellationToken"/> to propagate
        /// notifications that the operation should be cancelled.
        /// </param>
        /// <returns>
        /// A <see cref="Response{BlobProperties}"/> describing the
        /// blob's properties.
        /// </returns>
        /// <remarks>
        /// A <see cref="RequestFailedException"/> will be thrown if
        /// a failure occurs.
        /// </remarks>
        public virtual async Task<Response<BlobProperties>> GetPropertiesAsync(
            BlobRequestConditions conditions = default,
            CancellationToken cancellationToken = default) =>
            await GetPropertiesInternal(
                conditions,
                true, // async
                cancellationToken)
                .ConfigureAwait(false);

        /// <summary>
        /// The <see cref="GetPropertiesInternal"/> operation returns all
        /// user-defined metadata, standard HTTP properties, and system
        /// properties for the blob. It does not return the content of the
        /// blob.
        ///
        /// For more information, see <see href="https://docs.microsoft.com/rest/api/storageservices/get-blob-properties" />.
        /// </summary>
        /// <param name="conditions">
        /// Optional <see cref="BlobRequestConditions"/> to add
        /// conditions on getting the blob's properties.
        /// </param>
        /// <param name="async">
        /// Whether to invoke the operation asynchronously.
        /// </param>
        /// <param name="cancellationToken">
        /// Optional <see cref="CancellationToken"/> to propagate
        /// notifications that the operation should be cancelled.
        /// </param>
        /// <returns>
        /// A <see cref="Response{BlobProperties}"/> describing the
        /// blob's properties.
        /// </returns>
        /// <remarks>
        /// A <see cref="RequestFailedException"/> will be thrown if
        /// a failure occurs.
        /// </remarks>
        private async Task<Response<BlobProperties>> GetPropertiesInternal(
            BlobRequestConditions conditions,
            bool async,
            CancellationToken cancellationToken)
        {
            using (Pipeline.BeginLoggingScope(nameof(BlobBaseClient)))
            {
                Pipeline.LogMethodEnter(
                    nameof(BlobBaseClient),
                    message:
                    $"{nameof(Uri)}: {Uri}\n" +
                    $"{nameof(conditions)}: {conditions}");
                try
                {
                    return await BlobRestClient.Blob.GetPropertiesAsync(
                        ClientDiagnostics,
                        Pipeline,
                        Uri,
                        version: Version.ToVersionString(),
                        leaseId: conditions?.LeaseId,
                        encryptionKey: CustomerProvidedKey?.EncryptionKey,
                        encryptionKeySha256: CustomerProvidedKey?.EncryptionKeyHash,
                        encryptionAlgorithm: CustomerProvidedKey?.EncryptionAlgorithm,
                        ifModifiedSince: conditions?.IfModifiedSince,
                        ifUnmodifiedSince: conditions?.IfUnmodifiedSince,
                        ifMatch: conditions?.IfMatch,
                        ifNoneMatch: conditions?.IfNoneMatch,
                        async: async,
                        operationName: "BlobBaseClient.GetProperties",
                        cancellationToken: cancellationToken)
                        .ConfigureAwait(false);
                }
                catch (Exception ex)
                {
                    Pipeline.LogException(ex);
                    throw;
                }
                finally
                {
                    Pipeline.LogMethodExit(nameof(BlobBaseClient));
                }
            }
        }
        #endregion GetProperties

        #region SetHttpHeaders
        /// <summary>
        /// The <see cref="SetHttpHeaders"/> operation sets system
        /// properties on the blob.
        ///
        /// For more information, see <see href="https://docs.microsoft.com/rest/api/storageservices/set-blob-properties" />.
        /// </summary>
        /// <param name="httpHeaders">
        /// Optional. The standard HTTP header system properties to set.  If not specified, existing values will be cleared.
        /// </param>
        /// <param name="conditions">
        /// Optional <see cref="BlobRequestConditions"/> to add conditions on
        /// setting the blob's HTTP headers.
        /// </param>
        /// <param name="cancellationToken">
        /// Optional <see cref="CancellationToken"/> to propagate
        /// notifications that the operation should be cancelled.
        /// </param>
        /// <returns>
        /// A <see cref="Response{BlobInfo}"/> describing the updated
        /// blob.
        /// </returns>
        /// <remarks>
        /// A <see cref="RequestFailedException"/> will be thrown if
        /// a failure occurs.
        /// </remarks>
        public virtual Response<BlobInfo> SetHttpHeaders(
            BlobHttpHeaders httpHeaders = default,
            BlobRequestConditions conditions = default,
            CancellationToken cancellationToken = default) =>
            SetHttpHeadersInternal(
                httpHeaders,
                conditions,
                false, // async
                cancellationToken)
                .EnsureCompleted();

        /// <summary>
        /// The <see cref="SetHttpHeadersAsync"/> operation sets system
        /// properties on the blob.
        ///
        /// For more information, see <see href="https://docs.microsoft.com/rest/api/storageservices/set-blob-properties" />.
        /// </summary>
        /// <param name="httpHeaders">
        /// Optional. The standard HTTP header system properties to set.  If not specified, existing values will be cleared.
        /// </param>
        /// <param name="conditions">
        /// Optional <see cref="BlobRequestConditions"/> to add conditions on
        /// setting the blob's HTTP headers.
        /// </param>
        /// <param name="cancellationToken">
        /// Optional <see cref="CancellationToken"/> to propagate
        /// notifications that the operation should be cancelled.
        /// </param>
        /// <returns>
        /// A <see cref="Response{BlobInfo}"/> describing the updated
        /// blob.
        /// </returns>
        /// <remarks>
        /// A <see cref="RequestFailedException"/> will be thrown if
        /// a failure occurs.
        /// </remarks>
        public virtual async Task<Response<BlobInfo>> SetHttpHeadersAsync(
            BlobHttpHeaders httpHeaders = default,
            BlobRequestConditions conditions = default,
            CancellationToken cancellationToken = default) =>
            await SetHttpHeadersInternal(
                httpHeaders,
                conditions,
                true, // async
                cancellationToken)
                .ConfigureAwait(false);

        /// <summary>
        /// The <see cref="SetHttpHeadersInternal"/> operation sets system
        /// properties on the blob.
        ///
        /// For more information, see <see href="https://docs.microsoft.com/rest/api/storageservices/set-blob-properties" />.
        /// </summary>
        /// <param name="httpHeaders">
        /// Optional. The standard HTTP header system properties to set.  If not specified, existing values will be cleared.
        /// </param>
        /// <param name="conditions">
        /// Optional <see cref="BlobRequestConditions"/> to add conditions on
        /// setting the blob's HTTP headers.
        /// </param>
        /// <param name="async">
        /// Whether to invoke the operation asynchronously.
        /// </param>
        /// <param name="cancellationToken">
        /// Optional <see cref="CancellationToken"/> to propagate
        /// notifications that the operation should be cancelled.
        /// </param>
        /// <returns>
        /// A <see cref="Response{BlobInfo}"/> describing the updated
        /// blob.
        /// </returns>
        /// <remarks>
        /// A <see cref="RequestFailedException"/> will be thrown if
        /// a failure occurs.
        /// </remarks>
        private async Task<Response<BlobInfo>> SetHttpHeadersInternal(
            BlobHttpHeaders httpHeaders,
            BlobRequestConditions conditions,
            bool async,
            CancellationToken cancellationToken)
        {
            using (Pipeline.BeginLoggingScope(nameof(BlobBaseClient)))
            {
                Pipeline.LogMethodEnter(
                    nameof(BlobBaseClient),
                    message:
                    $"{nameof(Uri)}: {Uri}\n" +
                    $"{nameof(httpHeaders)}: {httpHeaders}\n" +
                    $"{nameof(conditions)}: {conditions}");
                try
                {
                    Response<SetHttpHeadersOperation> response =
                        await BlobRestClient.Blob.SetHttpHeadersAsync(
                            ClientDiagnostics,
                            Pipeline,
                            Uri,
                            version: Version.ToVersionString(),
                            blobCacheControl: httpHeaders?.CacheControl,
                            blobContentType: httpHeaders?.ContentType,
                            blobContentHash: httpHeaders?.ContentHash,
                            blobContentEncoding: httpHeaders?.ContentEncoding,
                            blobContentLanguage: httpHeaders?.ContentLanguage,
                            blobContentDisposition: httpHeaders?.ContentDisposition,
                            leaseId: conditions?.LeaseId,
                            ifModifiedSince: conditions?.IfModifiedSince,
                            ifUnmodifiedSince: conditions?.IfUnmodifiedSince,
                            ifMatch: conditions?.IfMatch,
                            ifNoneMatch: conditions?.IfNoneMatch,
                            async: async,
                            operationName: "BlobBaseClient.SetHttpHeaders",
                            cancellationToken: cancellationToken)
                            .ConfigureAwait(false);
                    return Response.FromValue(
                        new BlobInfo
                        {
                            LastModified = response.Value.LastModified,
                            ETag = response.Value.ETag,
                            BlobSequenceNumber = response.Value.BlobSequenceNumber
                        }, response.GetRawResponse());
                }
                catch (Exception ex)
                {
                    Pipeline.LogException(ex);
                    throw;
                }
                finally
                {
                    Pipeline.LogMethodExit(nameof(BlobBaseClient));
                }
            }
        }
        #endregion SetHttpHeaders

        #region SetMetadata
        /// <summary>
        /// The <see cref="SetMetadata"/> operation sets user-defined
        /// metadata for the specified blob as one or more name-value pairs.
        ///
        /// For more information, see <see href="https://docs.microsoft.com/rest/api/storageservices/set-blob-metadata" />.
        /// </summary>
        /// <param name="metadata">
        /// Custom metadata to set for this blob.
        /// </param>
        /// <param name="conditions">
        /// Optional <see cref="BlobRequestConditions"/> to add conditions on
        /// setting the blob's metadata.
        /// </param>
        /// <param name="cancellationToken">
        /// Optional <see cref="CancellationToken"/> to propagate
        /// notifications that the operation should be cancelled.
        /// </param>
        /// <returns>
        /// A <see cref="Response{BlobInfo}"/> describing the updated
        /// blob.
        /// </returns>
        /// <remarks>
        /// A <see cref="RequestFailedException"/> will be thrown if
        /// a failure occurs.
        /// </remarks>
        public virtual Response<BlobInfo> SetMetadata(
            Metadata metadata,
            BlobRequestConditions conditions = default,
            CancellationToken cancellationToken = default) =>
            SetMetadataInternal(
                metadata,
                conditions,
                false, // async
                cancellationToken)
                .EnsureCompleted();

        /// <summary>
        /// The <see cref="SetMetadataAsync"/> operation sets user-defined
        /// metadata for the specified blob as one or more name-value pairs.
        ///
        /// For more information, see <see href="https://docs.microsoft.com/rest/api/storageservices/set-blob-metadata" />.
        /// </summary>
        /// <param name="metadata">
        /// Custom metadata to set for this blob.
        /// </param>
        /// <param name="conditions">
        /// Optional <see cref="BlobRequestConditions"/> to add conditions on
        /// setting the blob's metadata.
        /// </param>
        /// <param name="cancellationToken">
        /// Optional <see cref="CancellationToken"/> to propagate
        /// notifications that the operation should be cancelled.
        /// </param>
        /// <returns>
        /// A <see cref="Response{BlobInfo}"/> describing the updated
        /// blob.
        /// </returns>
        /// <remarks>
        /// A <see cref="RequestFailedException"/> will be thrown if
        /// a failure occurs.
        /// </remarks>
        public virtual async Task<Response<BlobInfo>> SetMetadataAsync(
            Metadata metadata,
            BlobRequestConditions conditions = default,
            CancellationToken cancellationToken = default) =>
            await SetMetadataInternal(
                metadata,
                conditions,
                true, // async
                cancellationToken)
                .ConfigureAwait(false);

        /// <summary>
        /// The <see cref="SetMetadataInternal"/> operation sets user-defined
        /// metadata for the specified blob as one or more name-value pairs.
        ///
        /// For more information, see <see href="https://docs.microsoft.com/rest/api/storageservices/set-blob-metadata" />.
        /// </summary>
        /// <param name="metadata">
        /// Custom metadata to set for this blob.
        /// </param>
        /// <param name="conditions">
        /// Optional <see cref="BlobRequestConditions"/> to add conditions on
        /// setting the blob's metadata.
        /// </param>
        /// <param name="async">
        /// Whether to invoke the operation asynchronously.
        /// </param>
        /// <param name="cancellationToken">
        /// Optional <see cref="CancellationToken"/> to propagate
        /// notifications that the operation should be cancelled.
        /// </param>
        /// <returns>
        /// A <see cref="Response{BlobInfo}"/> describing the updated
        /// blob.
        /// </returns>
        /// <remarks>
        /// A <see cref="RequestFailedException"/> will be thrown if
        /// a failure occurs.
        /// </remarks>
        private async Task<Response<BlobInfo>> SetMetadataInternal(
            Metadata metadata,
            BlobRequestConditions conditions,
            bool async,
            CancellationToken cancellationToken)
        {
            using (Pipeline.BeginLoggingScope(nameof(BlobBaseClient)))
            {
                Pipeline.LogMethodEnter(
                    nameof(BlobBaseClient),
                    message:
                    $"{nameof(Uri)}: {Uri}\n" +
                    $"{nameof(conditions)}: {conditions}");
                try
                {
                    Response<SetMetadataOperation> response =
                        await BlobRestClient.Blob.SetMetadataAsync(
                            ClientDiagnostics,
                            Pipeline,
                            Uri,
                            version: Version.ToVersionString(),
                            metadata: metadata,
                            leaseId: conditions?.LeaseId,
                            encryptionKey: CustomerProvidedKey?.EncryptionKey,
                            encryptionKeySha256: CustomerProvidedKey?.EncryptionKeyHash,
                            encryptionAlgorithm: CustomerProvidedKey?.EncryptionAlgorithm,
                            encryptionScope: EncryptionScope,
                            ifModifiedSince: conditions?.IfModifiedSince,
                            ifUnmodifiedSince: conditions?.IfUnmodifiedSince,
                            ifMatch: conditions?.IfMatch,
                            ifNoneMatch: conditions?.IfNoneMatch,
                            async: async,
                            operationName: "BlobBaseClient.SetMetadata",
                            cancellationToken: cancellationToken)
                            .ConfigureAwait(false);
                    return Response.FromValue(
                        new BlobInfo
                        {
                            LastModified = response.Value.LastModified,
                            ETag = response.Value.ETag
                        }, response.GetRawResponse());
                }
                catch (Exception ex)
                {
                    Pipeline.LogException(ex);
                    throw;
                }
                finally
                {
                    Pipeline.LogMethodExit(nameof(BlobBaseClient));
                }
            }
        }
        #endregion SetMetadata

        #region CreateSnapshot
        /// <summary>
        /// The <see cref="CreateSnapshot"/> operation creates a
        /// read-only snapshot of a blob.
        ///
        /// For more infomration, see <see href="https://docs.microsoft.com/rest/api/storageservices/snapshot-blob" />.
        /// </summary>
        /// <param name="metadata">
        /// Optional custom metadata to set for this blob snapshot.
        /// </param>
        /// <param name="conditions">
        /// Optional <see cref="BlobRequestConditions"/> to add conditions on
        /// setting creating this snapshot.
        /// </param>
        /// <param name="cancellationToken">
        /// Optional <see cref="CancellationToken"/> to propagate
        /// notifications that the operation should be cancelled.
        /// </param>
        /// <returns>
        /// A <see cref="Response{BlobSnapshotInfo}"/> describing the
        /// new blob snapshot.
        /// </returns>
        /// <remarks>
        /// A <see cref="RequestFailedException"/> will be thrown if
        /// a failure occurs.
        /// </remarks>
        public virtual Response<BlobSnapshotInfo> CreateSnapshot(
            Metadata metadata = default,
            BlobRequestConditions conditions = default,
            CancellationToken cancellationToken = default) =>
            CreateSnapshotInternal(
                metadata,
                conditions,
                false, // async
                cancellationToken)
                .EnsureCompleted();

        /// <summary>
        /// The <see cref="CreateSnapshotAsync"/> operation creates a
        /// read-only snapshot of a blob.
        ///
        /// For more infomration, see <see href="https://docs.microsoft.com/rest/api/storageservices/snapshot-blob" />.
        /// </summary>
        /// <param name="metadata">
        /// Optional custom metadata to set for this blob snapshot.
        /// </param>
        /// <param name="conditions">
        /// Optional <see cref="BlobRequestConditions"/> to add conditions on
        /// setting creating this snapshot.
        /// </param>
        /// <param name="cancellationToken">
        /// Optional <see cref="CancellationToken"/> to propagate
        /// notifications that the operation should be cancelled.
        /// </param>
        /// <returns>
        /// A <see cref="Response{BlobSnapshotInfo}"/> describing the
        /// new blob snapshot.
        /// </returns>
        /// <remarks>
        /// A <see cref="RequestFailedException"/> will be thrown if
        /// a failure occurs.
        /// </remarks>
        public virtual async Task<Response<BlobSnapshotInfo>> CreateSnapshotAsync(
            Metadata metadata = default,
            BlobRequestConditions conditions = default,
            CancellationToken cancellationToken = default) =>
            await CreateSnapshotInternal(
                metadata,
                conditions,
                true, // async
                cancellationToken)
                .ConfigureAwait(false);

        /// <summary>
        /// The <see cref="CreateSnapshotInternal"/> operation creates a
        /// read-only snapshot of a blob.
        ///
        /// For more infomration, see <see href="https://docs.microsoft.com/rest/api/storageservices/snapshot-blob" />.
        /// </summary>
        /// <param name="metadata">
        /// Optional custom metadata to set for this blob snapshot.
        /// </param>
        /// <param name="conditions">
        /// Optional <see cref="BlobRequestConditions"/> to add conditions on
        /// setting creating this snapshot.
        /// </param>
        /// <param name="async">
        /// Whether to invoke the operation asynchronously.
        /// </param>
        /// <param name="cancellationToken">
        /// Optional <see cref="CancellationToken"/> to propagate
        /// notifications that the operation should be cancelled.
        /// </param>
        /// <returns>
        /// A <see cref="Response{BlobSnapshotInfo}"/> describing the
        /// new blob snapshot.
        /// </returns>
        /// <remarks>
        /// A <see cref="RequestFailedException"/> will be thrown if
        /// a failure occurs.
        /// </remarks>
        private async Task<Response<BlobSnapshotInfo>> CreateSnapshotInternal(
            Metadata metadata,
            BlobRequestConditions conditions,
            bool async,
            CancellationToken cancellationToken)
        {
            using (Pipeline.BeginLoggingScope(nameof(BlobBaseClient)))
            {
                Pipeline.LogMethodEnter(
                    nameof(BlobBaseClient),
                    message:
                    $"{nameof(Uri)}: {Uri}\n" +
                    $"{nameof(conditions)}: {conditions}");
                try
                {
                    return await BlobRestClient.Blob.CreateSnapshotAsync(
                        ClientDiagnostics,
                        Pipeline,
                        Uri,
                        version: Version.ToVersionString(),
                        metadata: metadata,
                        encryptionKey: CustomerProvidedKey?.EncryptionKey,
                        encryptionKeySha256: CustomerProvidedKey?.EncryptionKeyHash,
                        encryptionAlgorithm: CustomerProvidedKey?.EncryptionAlgorithm,
                        encryptionScope: EncryptionScope,
                        ifModifiedSince: conditions?.IfModifiedSince,
                        ifUnmodifiedSince: conditions?.IfUnmodifiedSince,
                        ifMatch: conditions?.IfMatch,
                        ifNoneMatch: conditions?.IfNoneMatch,
                        leaseId: conditions?.LeaseId,
                        async: async,
                        operationName: "BlobBaseClient.CreateSnapshot",
                        cancellationToken: cancellationToken)
                        .ConfigureAwait(false);
                }
                catch (Exception ex)
                {
                    Pipeline.LogException(ex);
                    throw;
                }
                finally
                {
                    Pipeline.LogMethodExit(nameof(BlobBaseClient));
                }
            }
        }
        #endregion CreateSnapshot

        #region SetAccessTier
        /// <summary>
        /// The <see cref="SetAccessTier"/> operation sets the tier on a blob.
        /// The operation is allowed on a page blob in a premium storage
        /// account and on a block blob in a blob storage or general purpose
        /// v2 account.
        ///
        /// A premium page blob's tier determines the allowed size, IOPS, and
        /// bandwidth of the blob.  A block blob's tier determines
        /// Hot/Cool/Archive storage type.  This operation does not update the
        /// blob's ETag.  For detailed information about block blob level
        /// tiering <see href="https://docs.microsoft.com/en-us/azure/storage/blobs/storage-blob-storage-tiers" />
        ///
        /// For more information about setting the tier, see
        /// <see href="https://docs.microsoft.com/en-us/azure/storage/blobs/storage-blob-storage-tiers" />.
        /// </summary>
        /// <param name="accessTier">
        /// Indicates the tier to be set on the blob.
        /// </param>
        /// <param name="conditions">
        /// Optional <see cref="BlobRequestConditions"/> to add conditions on
        /// setting the access tier.
        /// </param>
        /// <param name="rehydratePriority">
        /// Optional <see cref="RehydratePriority"/>
        /// Indicates the priority with which to rehydrate an archived blob.
        /// </param>
        /// <param name="cancellationToken">
        /// Optional <see cref="CancellationToken"/> to propagate
        /// notifications that the operation should be cancelled.
        /// </param>
        /// <returns>
        /// A <see cref="Response"/> on successfully setting the tier.
        /// </returns>
        /// <remarks>
        /// A <see cref="RequestFailedException"/> will be thrown if
        /// a failure occurs.
        /// </remarks>
        public virtual Response SetAccessTier(
            AccessTier accessTier,
            BlobRequestConditions conditions = default,
            RehydratePriority? rehydratePriority = default,
            CancellationToken cancellationToken = default) =>
            SetAccessTierInternal(
                accessTier,
                conditions,
                rehydratePriority,
                false, // async
                cancellationToken)
                .EnsureCompleted();

        /// <summary>
        /// The <see cref="SetAccessTierAsync"/> operation sets the tier on a blob.
        /// The operation is allowed on a page blob in a premium storage
        /// account and on a block blob in a blob storage or general purpose
        /// v2 account.
        ///
        /// A premium page blob's tier determines the allowed size, IOPS, and
        /// bandwidth of the blob.  A block blob's tier determines
        /// Hot/Cool/Archive storage type.  This operation does not update the
        /// blob's ETag.  For detailed information about block blob level
        /// tiering <see href="https://docs.microsoft.com/en-us/azure/storage/blobs/storage-blob-storage-tiers" />
        ///
        /// For more information about setting the tier, see
        /// <see href="https://docs.microsoft.com/en-us/azure/storage/blobs/storage-blob-storage-tiers" />.
        /// </summary>
        /// <param name="accessTier">
        /// Indicates the tier to be set on the blob.
        /// </param>
        /// <param name="conditions">
        /// Optional <see cref="BlobRequestConditions"/> to add conditions on
        /// setting the access tier.
        /// </param>
        /// <param name="rehydratePriority">
        /// Optional <see cref="RehydratePriority"/>
        /// Indicates the priority with which to rehydrate an archived blob.
        /// </param>
        /// <param name="cancellationToken">
        /// Optional <see cref="CancellationToken"/> to propagate
        /// notifications that the operation should be cancelled.
        /// </param>
        /// <returns>
        /// A <see cref="Response"/> on successfully setting the tier.
        /// </returns>
        /// <remarks>
        /// A <see cref="RequestFailedException"/> will be thrown if
        /// a failure occurs.
        /// </remarks>
        public virtual async Task<Response> SetAccessTierAsync(
            AccessTier accessTier,
            BlobRequestConditions conditions = default,
            RehydratePriority? rehydratePriority = default,
            CancellationToken cancellationToken = default) =>
            await SetAccessTierInternal(
                accessTier,
                conditions,
                rehydratePriority,
                true, // async
                cancellationToken)
                .ConfigureAwait(false);

        /// <summary>
        /// The <see cref="SetAccessTierInternal"/> operation sets the tier on a blob.
        /// The operation is allowed on a page blob in a premium storage
        /// account and on a block blob in a blob storage or general purpose
        /// v2 account.
        ///
        /// A premium page blob's tier determines the allowed size, IOPS, and
        /// bandwidth of the blob.  A block blob's tier determines
        /// Hot/Cool/Archive storage type.  This operation does not update the
        /// blob's ETag.  For detailed information about block blob level
        /// tiering <see href="https://docs.microsoft.com/en-us/azure/storage/blobs/storage-blob-storage-tiers" />
        ///
        /// For more information about setting the tier, see
        /// <see href="https://docs.microsoft.com/en-us/azure/storage/blobs/storage-blob-storage-tiers" />.
        /// </summary>
        /// <param name="accessTier">
        /// Indicates the tier to be set on the blob.
        /// </param>
        /// <param name="conditions">
        /// Optional <see cref="BlobRequestConditions"/> to add conditions on
        /// setting the access tier.
        /// </param>
        /// <param name="rehydratePriority">
        /// Optional <see cref="RehydratePriority"/>
        /// Indicates the priority with which to rehydrate an archived blob.
        /// </param>
        /// <param name="async">
        /// Whether to invoke the operation asynchronously.
        /// </param>
        /// <param name="cancellationToken">
        /// Optional <see cref="CancellationToken"/> to propagate
        /// notifications that the operation should be cancelled.
        /// </param>
        /// <returns>
        /// A <see cref="Response"/> on successfully setting the tier.
        /// </returns>
        /// <remarks>
        /// A <see cref="RequestFailedException"/> will be thrown if
        /// a failure occurs.
        /// </remarks>
        private async Task<Response> SetAccessTierInternal(
            AccessTier accessTier,
            BlobRequestConditions conditions,
            RehydratePriority? rehydratePriority,
            bool async,
            CancellationToken cancellationToken)
        {
            using (Pipeline.BeginLoggingScope(nameof(BlobBaseClient)))
            {
                Pipeline.LogMethodEnter(
                    nameof(BlobBaseClient),
                    message:
                    $"{nameof(Uri)}: {Uri}\n" +
                    $"{nameof(accessTier)}: {accessTier}\n" +
                    $"{nameof(conditions)}: {conditions}");
                try
                {
                    return await BlobRestClient.Blob.SetAccessTierAsync(
                        ClientDiagnostics,
                        Pipeline,
                        Uri,
                        tier: accessTier,
                        version: Version.ToVersionString(),
                        rehydratePriority: rehydratePriority,
                        leaseId: conditions?.LeaseId,
                        async: async,
                        operationName: "BlobBaseClient.SetAccessTier",
                        cancellationToken: cancellationToken)
                        .ConfigureAwait(false);
                }
                catch (Exception ex)
                {
                    Pipeline.LogException(ex);
                    throw;
                }
                finally
                {
                    Pipeline.LogMethodExit(nameof(BlobBaseClient));
                }
            }
        }
        #endregion SetAccessTier

        /// <summary>
        /// Accessor for separately packaged blob clients to access details about a container client's pipeline.
        /// </summary>
        /// <param name="containerClient">Client to get details of.</param>
        /// <returns>The details.</returns>
        protected static (BlobClientOptions options, HttpPipelinePolicy authPolicy) GetContainerPipelineInfo(BlobContainerClient containerClient)
            => (containerClient.SourceOptions, containerClient.AuthenticationPolicy);
    }

    /// <summary>
    /// Add easy to discover methods to <see cref="BlobContainerClient"/> for
    /// creating <see cref="BlobBaseClient"/> instances.
    /// </summary>
    public static partial class SpecializedBlobExtensions
    {
        /// <summary>
        /// Create a new <see cref="BlobBaseClient"/> object by concatenating
        /// <paramref name="blobName"/> to the end of the
        /// <paramref name="client"/>'s <see cref="BlobContainerClient.Uri"/>.
        /// The new <see cref="BlobBaseClient"/> uses the same request policy
        /// pipeline as the <see cref="BlobContainerClient"/>.
        /// </summary>
        /// <param name="client">The <see cref="BlobContainerClient"/>.</param>
        /// <param name="blobName">The name of the blob.</param>
        /// <returns>A new <see cref="BlobBaseClient"/> instance.</returns>
        public static BlobBaseClient GetBlobBaseClient(
            this BlobContainerClient client,
            string blobName) =>
            new BlobBaseClient(
                client.Uri.AppendToPath(blobName),
                client.Pipeline,
<<<<<<< HEAD
                client.AuthenticationPolicy,
                client.SourceOptions);
=======
                client.Version,
                client.ClientDiagnostics,
                client.CustomerProvidedKey,
                client.EncryptionScope);
>>>>>>> 79f10ab4
    }
}<|MERGE_RESOLUTION|>--- conflicted
+++ resolved
@@ -244,196 +244,153 @@
                 {
                     BlobContainerName = blobContainerName,
                     BlobName = blobName
-<<<<<<< HEAD
                 }.ToUri(),
                 StorageClientOptions.GetAuthenticationPolicy(connectionString.Credentials),
                 options)
         {
-=======
-                };
-            _uri = builder.ToUri();
-            _pipeline = options.Build(conn.Credentials);
+        }
+
+        /// <summary>
+        /// Initializes a new instance of the <see cref="BlobBaseClient"/>
+        /// class.
+        /// </summary>
+        /// <param name="blobUri">
+        /// A <see cref="Uri"/> referencing the blob that includes the
+        /// name of the account, the name of the container, and the name of
+        /// the blob.
+        /// This is likely to be similar to "https://{account_name}.blob.core.windows.net/{container_name}/{blob_name}".
+        /// </param>
+        /// <param name="options">
+        /// Optional client options that define the transport pipeline
+        /// policies for authentication, retries, etc., that are applied to
+        /// every request.
+        /// </param>
+        public BlobBaseClient(Uri blobUri, BlobClientOptions options = default)
+            : this(blobUri, (HttpPipelinePolicy)null, options)
+        {
+        }
+
+        /// <summary>
+        /// Initializes a new instance of the <see cref="BlobBaseClient"/>
+        /// class.
+        /// </summary>
+        /// <param name="blobUri">
+        /// A <see cref="Uri"/> referencing the blob that includes the
+        /// name of the account, the name of the container, and the name of
+        /// the blob.
+        /// This is likely to be similar to "https://{account_name}.blob.core.windows.net/{container_name}/{blob_name}".
+        /// </param>
+        /// <param name="credential">
+        /// The shared key credential used to sign requests.
+        /// </param>
+        /// <param name="options">
+        /// Optional client options that define the transport pipeline
+        /// policies for authentication, retries, etc., that are applied to
+        /// every request.
+        /// </param>
+        public BlobBaseClient(Uri blobUri, StorageSharedKeyCredential credential, BlobClientOptions options = default)
+            : this(blobUri, credential.AsPolicy(), options)
+        {
+        }
+
+        /// <summary>
+        /// Initializes a new instance of the <see cref="BlobBaseClient"/>
+        /// class.
+        /// </summary>
+        /// <param name="blobUri">
+        /// A <see cref="Uri"/> referencing the blob that includes the
+        /// name of the account, the name of the container, and the name of
+        /// the blob.
+        /// This is likely to be similar to "https://{account_name}.blob.core.windows.net/{container_name}/{blob_name}".
+        /// </param>
+        /// <param name="credential">
+        /// The token credential used to sign requests.
+        /// </param>
+        /// <param name="options">
+        /// Optional client options that define the transport pipeline
+        /// policies for authentication, retries, etc., that are applied to
+        /// every request.
+        /// </param>
+        public BlobBaseClient(Uri blobUri, TokenCredential credential, BlobClientOptions options = default)
+            : this(blobUri, credential.AsPolicy(), options)
+        {
+            Errors.VerifyHttpsTokenAuth(blobUri);
+        }
+
+        /// <summary>
+        /// Initializes a new instance of the <see cref="BlobBaseClient"/>
+        /// class.
+        /// </summary>
+        /// <param name="blobUri">
+        /// A <see cref="Uri"/> referencing the blob that includes the
+        /// name of the account, the name of the container, and the name of
+        /// the blob.
+        /// This is likely to be similar to "https://{account_name}.blob.core.windows.net/{container_name}/{blob_name}".
+        /// </param>
+        /// <param name="authentication">
+        /// An optional authentication policy used to sign requests.
+        /// </param>
+        /// <param name="options">
+        /// Optional client options that define the transport pipeline
+        /// policies for authentication, retries, etc., that are applied to
+        /// every request.
+        /// </param>
+        /// <remarks>
+        /// This constructor is intended as the forwarding spot for other
+        /// constructors on this class.
+        /// </remarks>
+        internal BlobBaseClient(Uri blobUri, HttpPipelinePolicy authentication, BlobClientOptions options)
+            : this(
+                blobUri,
+                (options ?? new BlobClientOptions()).Build(authentication),
+                authentication,
+                options)
+        {
+        }
+
+        /// <summary>
+        /// Initializes a new instance of the <see cref="BlobBaseClient"/>
+        /// class.
+        /// </summary>
+        /// <param name="blobUri">
+        /// A <see cref="Uri"/> referencing the blob that includes the
+        /// name of the account, the name of the container, and the name of
+        /// the blob.
+        /// This is likely to be similar to "https://{account_name}.blob.core.windows.net/{container_name}/{blob_name}".
+        /// </param>
+        /// <param name="pipeline">
+        /// The transport pipeline used to send every request.
+        /// </param>
+        /// <param name="authentication">
+        /// The authentication policy that was used in the given pipeline, for tracking purposes.
+        /// </param>
+        /// <param name="options">
+        /// The options used to construct the given pipeline, for tracking purposes.
+        /// </param>
+        /// <remarks>
+        /// This constructor is intended for existing clients to pass on their
+        /// pipeline when creating new clients.
+        /// </remarks>
+        internal BlobBaseClient(
+            Uri blobUri,
+            HttpPipeline pipeline,
+            HttpPipelinePolicy authentication,
+            BlobClientOptions options)
+        {
+            _uri = blobUri;
+            _authenticationPolicy = authentication;
+
+            // save the actual options passed in before any modifications made for construction
+            _sourceOptions = options;
+            options ??= new BlobClientOptions();
+
+            _pipeline = pipeline;
             _version = options.Version;
             _clientDiagnostics = new ClientDiagnostics(options);
             _customerProvidedKey = options.CustomerProvidedKey;
             _encryptionScope = options.EncryptionScope;
             BlobErrors.VerifyHttpsCustomerProvidedKey(_uri, _customerProvidedKey);
             BlobErrors.VerifyCpkAndEncryptionScopeNotBothSet(_customerProvidedKey, _encryptionScope);
->>>>>>> 79f10ab4
-        }
-
-        /// <summary>
-        /// Initializes a new instance of the <see cref="BlobBaseClient"/>
-        /// class.
-        /// </summary>
-        /// <param name="blobUri">
-        /// A <see cref="Uri"/> referencing the blob that includes the
-        /// name of the account, the name of the container, and the name of
-        /// the blob.
-        /// This is likely to be similar to "https://{account_name}.blob.core.windows.net/{container_name}/{blob_name}".
-        /// </param>
-        /// <param name="options">
-        /// Optional client options that define the transport pipeline
-        /// policies for authentication, retries, etc., that are applied to
-        /// every request.
-        /// </param>
-        public BlobBaseClient(Uri blobUri, BlobClientOptions options = default)
-            : this(blobUri, (HttpPipelinePolicy)null, options)
-        {
-        }
-
-        /// <summary>
-        /// Initializes a new instance of the <see cref="BlobBaseClient"/>
-        /// class.
-        /// </summary>
-        /// <param name="blobUri">
-        /// A <see cref="Uri"/> referencing the blob that includes the
-        /// name of the account, the name of the container, and the name of
-        /// the blob.
-        /// This is likely to be similar to "https://{account_name}.blob.core.windows.net/{container_name}/{blob_name}".
-        /// </param>
-        /// <param name="credential">
-        /// The shared key credential used to sign requests.
-        /// </param>
-        /// <param name="options">
-        /// Optional client options that define the transport pipeline
-        /// policies for authentication, retries, etc., that are applied to
-        /// every request.
-        /// </param>
-        public BlobBaseClient(Uri blobUri, StorageSharedKeyCredential credential, BlobClientOptions options = default)
-            : this(blobUri, credential.AsPolicy(), options)
-        {
-        }
-
-        /// <summary>
-        /// Initializes a new instance of the <see cref="BlobBaseClient"/>
-        /// class.
-        /// </summary>
-        /// <param name="blobUri">
-        /// A <see cref="Uri"/> referencing the blob that includes the
-        /// name of the account, the name of the container, and the name of
-        /// the blob.
-        /// This is likely to be similar to "https://{account_name}.blob.core.windows.net/{container_name}/{blob_name}".
-        /// </param>
-        /// <param name="credential">
-        /// The token credential used to sign requests.
-        /// </param>
-        /// <param name="options">
-        /// Optional client options that define the transport pipeline
-        /// policies for authentication, retries, etc., that are applied to
-        /// every request.
-        /// </param>
-        public BlobBaseClient(Uri blobUri, TokenCredential credential, BlobClientOptions options = default)
-            : this(blobUri, credential.AsPolicy(), options)
-        {
-            Errors.VerifyHttpsTokenAuth(blobUri);
-        }
-
-        /// <summary>
-        /// Initializes a new instance of the <see cref="BlobBaseClient"/>
-        /// class.
-        /// </summary>
-        /// <param name="blobUri">
-        /// A <see cref="Uri"/> referencing the blob that includes the
-        /// name of the account, the name of the container, and the name of
-        /// the blob.
-        /// This is likely to be similar to "https://{account_name}.blob.core.windows.net/{container_name}/{blob_name}".
-        /// </param>
-        /// <param name="authentication">
-        /// An optional authentication policy used to sign requests.
-        /// </param>
-        /// <param name="options">
-        /// Optional client options that define the transport pipeline
-        /// policies for authentication, retries, etc., that are applied to
-        /// every request.
-        /// </param>
-        /// <remarks>
-        /// This constructor is intended as the forwarding spot for other
-        /// constructors on this class.
-        /// </remarks>
-        internal BlobBaseClient(Uri blobUri, HttpPipelinePolicy authentication, BlobClientOptions options)
-            : this(
-                blobUri,
-                (options ?? new BlobClientOptions()).Build(authentication),
-                authentication,
-                options)
-        {
-<<<<<<< HEAD
-=======
-            options ??= new BlobClientOptions();
-            _uri = blobUri;
-            _pipeline = options.Build(authentication);
-            _version = options.Version;
-            _clientDiagnostics = new ClientDiagnostics(options);
-            _customerProvidedKey = options.CustomerProvidedKey;
-            _encryptionScope = options.EncryptionScope;
-            BlobErrors.VerifyHttpsCustomerProvidedKey(_uri, _customerProvidedKey);
-            BlobErrors.VerifyCpkAndEncryptionScopeNotBothSet(_customerProvidedKey, _encryptionScope);
->>>>>>> 79f10ab4
-        }
-
-        /// <summary>
-        /// Initializes a new instance of the <see cref="BlobBaseClient"/>
-        /// class.
-        /// </summary>
-        /// <param name="blobUri">
-        /// A <see cref="Uri"/> referencing the blob that includes the
-        /// name of the account, the name of the container, and the name of
-        /// the blob.
-        /// This is likely to be similar to "https://{account_name}.blob.core.windows.net/{container_name}/{blob_name}".
-        /// </param>
-        /// <param name="pipeline">
-        /// The transport pipeline used to send every request.
-        /// </param>
-        /// <param name="authentication">
-        /// The authentication policy that was used in the given pipeline, for tracking purposes.
-        /// </param>
-        /// <param name="options">
-        /// The options used to construct the given pipeline, for tracking purposes.
-        /// </param>
-<<<<<<< HEAD
-        /// <remarks>
-        /// This constructor is intended for existing clients to pass on their
-        /// pipeline when creating new clients.
-        /// </remarks>
-        internal BlobBaseClient(
-            Uri blobUri,
-            HttpPipeline pipeline,
-            HttpPipelinePolicy authentication,
-            BlobClientOptions options)
-=======
-        /// <param name="clientDiagnostics">Client diagnostics.</param>
-        /// <param name="customerProvidedKey">Customer provided key.</param>
-        /// <param name="encryptionScope">Encryption scope.</param>
-        internal BlobBaseClient(
-            Uri blobUri,
-            HttpPipeline pipeline,
-            BlobClientOptions.ServiceVersion version,
-            ClientDiagnostics clientDiagnostics,
-            CustomerProvidedKey? customerProvidedKey,
-            string encryptionScope)
->>>>>>> 79f10ab4
-        {
-            _uri = blobUri;
-            _authenticationPolicy = authentication;
-
-            // save the actual options passed in before any modifications made for construction
-            _sourceOptions = options;
-            options ??= new BlobClientOptions();
-
-            _pipeline = pipeline;
-<<<<<<< HEAD
-            _version = options.Version;
-            _clientDiagnostics = new ClientDiagnostics(options);
-            _customerProvidedKey = options.CustomerProvidedKey;
-=======
-            _version = version;
-            _clientDiagnostics = clientDiagnostics;
-            _customerProvidedKey = customerProvidedKey;
-            _encryptionScope = encryptionScope;
->>>>>>> 79f10ab4
-            BlobErrors.VerifyHttpsCustomerProvidedKey(_uri, _customerProvidedKey);
-            BlobErrors.VerifyCpkAndEncryptionScopeNotBothSet(_customerProvidedKey, _encryptionScope);
         }
         #endregion ctors
 
@@ -462,11 +419,7 @@
         protected virtual BlobBaseClient WithSnapshotCore(string snapshot)
         {
             var builder = new BlobUriBuilder(Uri) { Snapshot = snapshot };
-<<<<<<< HEAD
             return new BlobBaseClient(builder.ToUri(), Pipeline, AuthenticationPolicy, SourceOptions);
-=======
-            return new BlobBaseClient(builder.ToUri(), Pipeline, Version, ClientDiagnostics, CustomerProvidedKey, EncryptionScope);
->>>>>>> 79f10ab4
         }
 
         /// <summary>
@@ -1322,12 +1275,7 @@
         {
             Debug.Assert(initialTransferLength <= Constants.Blob.Block.MaxDownloadBytes);
 
-<<<<<<< HEAD
             var client = new BlobBaseClient(Uri, Pipeline, AuthenticationPolicy, SourceOptions);
-=======
-            var client = new BlobBaseClient(Uri, Pipeline, Version, ClientDiagnostics, CustomerProvidedKey, EncryptionScope);
-
->>>>>>> 79f10ab4
             PartitionedDownloader downloader = new PartitionedDownloader(client, transferOptions, initialTransferLength);
 
             if (async)
@@ -3089,14 +3037,7 @@
             new BlobBaseClient(
                 client.Uri.AppendToPath(blobName),
                 client.Pipeline,
-<<<<<<< HEAD
                 client.AuthenticationPolicy,
                 client.SourceOptions);
-=======
-                client.Version,
-                client.ClientDiagnostics,
-                client.CustomerProvidedKey,
-                client.EncryptionScope);
->>>>>>> 79f10ab4
     }
 }