{
  "Entries": [
    {
<<<<<<< HEAD
      "RequestUri": "https:\u002f\u002fdotnettestvault.vault.azure.net\u002fkeys\u002f982431860\u002fcreate?api-version=7.1-preview",
=======
      "RequestUri": "https://heathskv.vault.azure.net/keys/982431860/create?api-version=7.1",
>>>>>>> 2d11c666
      "RequestMethod": "POST",
      "RequestHeaders": {
        "Accept": "application/json",
        "Content-Type": "application/json",
        "traceparent": "00-5ef6adc670244843873bd4d92aa00ba4-bd378d0c56dc2240-00",
        "User-Agent": [
          "azsdk-net-Security.KeyVault.Keys/4.1.0-dev.20200729.1",
          "(.NET Core 4.6.29017.01; Microsoft Windows 10.0.19041 )"
        ],
        "x-ms-client-request-id": "56609616e22d501c8ed089cf5ee67f3f",
        "x-ms-return-client-request-id": "true"
      },
      "RequestBody": null,
      "StatusCode": 401,
      "ResponseHeaders": {
        "Cache-Control": "no-cache",
        "Content-Length": "87",
        "Content-Type": "application/json; charset=utf-8",
        "Date": "Wed, 29 Jul 2020 22:51:35 GMT",
        "Expires": "-1",
        "Pragma": "no-cache",
        "Strict-Transport-Security": "max-age=31536000;includeSubDomains",
        "WWW-Authenticate": "Bearer authorization=\u0022https://login.windows.net/72f988bf-86f1-41af-91ab-2d7cd011db47\u0022, resource=\u0022https://vault.azure.net\u0022",
        "X-AspNet-Version": "4.0.30319",
        "X-Content-Type-Options": "nosniff",
        "x-ms-keyvault-network-info": "conn_type=Ipv4;addr=67.171.12.239;act_addr_fam=InterNetwork;",
        "x-ms-keyvault-region": "westus2",
        "x-ms-keyvault-service-version": "1.1.10.0",
        "x-ms-request-id": "01bc9c8f-ec6d-4449-8155-0560120ed382",
        "X-Powered-By": "ASP.NET"
      },
      "ResponseBody": {
        "error": {
          "code": "Unauthorized",
          "message": "Request is missing a Bearer or PoP token."
        }
      }
    },
    {
<<<<<<< HEAD
      "RequestUri": "https:\u002f\u002fdotnettestvault.vault.azure.net\u002fkeys\u002f982431860\u002fcreate?api-version=7.1-preview",
=======
      "RequestUri": "https://heathskv.vault.azure.net/keys/982431860/create?api-version=7.1",
>>>>>>> 2d11c666
      "RequestMethod": "POST",
      "RequestHeaders": {
        "Accept": "application/json",
        "Authorization": "Sanitized",
        "Content-Length": "27",
        "Content-Type": "application/json",
        "traceparent": "00-5ef6adc670244843873bd4d92aa00ba4-bd378d0c56dc2240-00",
        "User-Agent": [
          "azsdk-net-Security.KeyVault.Keys/4.1.0-dev.20200729.1",
          "(.NET Core 4.6.29017.01; Microsoft Windows 10.0.19041 )"
        ],
        "x-ms-client-request-id": "56609616e22d501c8ed089cf5ee67f3f",
        "x-ms-return-client-request-id": "true"
      },
      "RequestBody": {
        "kty": "EC",
        "crv": "P-256K"
      },
      "StatusCode": 200,
      "ResponseHeaders": {
        "Cache-Control": "no-cache",
        "Content-Length": "385",
        "Content-Type": "application/json; charset=utf-8",
        "Date": "Wed, 29 Jul 2020 22:51:36 GMT",
        "Expires": "-1",
        "Pragma": "no-cache",
        "Strict-Transport-Security": "max-age=31536000;includeSubDomains",
        "X-AspNet-Version": "4.0.30319",
        "X-Content-Type-Options": "nosniff",
        "x-ms-keyvault-network-info": "conn_type=Ipv4;addr=67.171.12.239;act_addr_fam=InterNetwork;",
        "x-ms-keyvault-region": "westus2",
        "x-ms-keyvault-service-version": "1.1.10.0",
        "x-ms-request-id": "eb71d490-d29e-4a30-ac66-9c59c0fceff0",
        "X-Powered-By": "ASP.NET"
      },
      "ResponseBody": {
        "key": {
          "kid": "https://heathskv.vault.azure.net/keys/982431860/97411201c91345cc8b7c6d362a2a336c",
          "kty": "EC",
          "key_ops": [
            "sign",
            "verify"
          ],
          "crv": "P-256K",
          "x": "n3dejDgI1ixraq3B-s30JdPtnevflIlhshN6XLCUvxI",
          "y": "uSx5PeuGWdi2iYauQ4y9Tw_qsxwBFWemv9Jrbder798"
        },
        "attributes": {
          "enabled": true,
          "created": 1596063096,
          "updated": 1596063096,
          "recoveryLevel": "Recoverable\u002BPurgeable",
          "recoverableDays": 90
        }
      }
    },
    {
<<<<<<< HEAD
      "RequestUri": "https:\u002f\u002fdotnettestvault.vault.azure.net\u002fkeys\u002f982431860\u002f?api-version=7.1-preview",
=======
      "RequestUri": "https://heathskv.vault.azure.net/keys/982431860/?api-version=7.1",
>>>>>>> 2d11c666
      "RequestMethod": "GET",
      "RequestHeaders": {
        "Accept": "application/json",
        "Authorization": "Sanitized",
        "Content-Type": "application/json",
        "traceparent": "00-e86f7b5c8e86e8499b9918aa6f459517-5e84c59a6573914e-00",
        "User-Agent": [
          "azsdk-net-Security.KeyVault.Keys/4.1.0-dev.20200729.1",
          "(.NET Core 4.6.29017.01; Microsoft Windows 10.0.19041 )"
        ],
        "x-ms-client-request-id": "09739e3e5acc04611bcaca975d07473b",
        "x-ms-return-client-request-id": "true"
      },
      "RequestBody": null,
      "StatusCode": 200,
      "ResponseHeaders": {
        "Cache-Control": "no-cache",
        "Content-Length": "385",
        "Content-Type": "application/json; charset=utf-8",
        "Date": "Wed, 29 Jul 2020 22:51:36 GMT",
        "Expires": "-1",
        "Pragma": "no-cache",
        "Strict-Transport-Security": "max-age=31536000;includeSubDomains",
        "X-AspNet-Version": "4.0.30319",
        "X-Content-Type-Options": "nosniff",
        "x-ms-keyvault-network-info": "conn_type=Ipv4;addr=67.171.12.239;act_addr_fam=InterNetwork;",
        "x-ms-keyvault-region": "westus2",
        "x-ms-keyvault-service-version": "1.1.10.0",
        "x-ms-request-id": "c9336ef4-494e-420d-b08f-cab2fe43140e",
        "X-Powered-By": "ASP.NET"
      },
      "ResponseBody": {
        "key": {
          "kid": "https://heathskv.vault.azure.net/keys/982431860/97411201c91345cc8b7c6d362a2a336c",
          "kty": "EC",
          "key_ops": [
            "sign",
            "verify"
          ],
          "crv": "P-256K",
          "x": "n3dejDgI1ixraq3B-s30JdPtnevflIlhshN6XLCUvxI",
          "y": "uSx5PeuGWdi2iYauQ4y9Tw_qsxwBFWemv9Jrbder798"
        },
        "attributes": {
          "enabled": true,
          "created": 1596063096,
          "updated": 1596063096,
          "recoveryLevel": "Recoverable\u002BPurgeable",
          "recoverableDays": 90
        }
      }
<<<<<<< HEAD
    },
    {
      "RequestUri": "https:\u002f\u002fdotnettestvault.vault.azure.net\u002fkeys\u002f982431860?api-version=7.1-preview",
      "RequestMethod": "DELETE",
      "RequestHeaders": {
        "Accept": "application\u002fjson",
        "Authorization": "Sanitized",
        "Content-Type": "application\u002fjson",
        "Request-Id": "|1676b69f-452ed5a173637198.1.",
        "User-Agent": [
          "azsdk-net-Security.KeyVault.Keys\u002f4.0.0-dev.20190809.1\u002bbf6dc88715a5e5de7b8e16b8d21a6608ca39b3f0",
          "(.NET Core 4.6.27817.01; Microsoft Windows 10.0.18362 )"
        ],
        "x-ms-client-request-id": "e8736ac01ea02a4b793233f666295924",
        "x-ms-return-client-request-id": "true"
      },
      "RequestBody": null,
      "StatusCode": 200,
      "ResponseHeaders": {
        "Cache-Control": "no-cache",
        "Content-Length": "505",
        "Content-Type": "application\u002fjson; charset=utf-8",
        "Date": "Fri, 09 Aug 2019 10:09:52 GMT",
        "Expires": "-1",
        "Pragma": "no-cache",
        "Server": "Microsoft-IIS\u002f10.0",
        "Strict-Transport-Security": "max-age=31536000;includeSubDomains",
        "X-AspNet-Version": "4.0.30319",
        "X-Content-Type-Options": "nosniff",
        "x-ms-keyvault-network-info": "addr=98.237.193.253;act_addr_fam=InterNetwork;",
        "x-ms-keyvault-region": "westus",
        "x-ms-keyvault-service-version": "1.1.0.875",
        "x-ms-request-id": "666333c7-8ce8-471b-9e44-264007e7a5a1",
        "X-Powered-By": "ASP.NET"
      },
      "ResponseBody": {
        "recoveryId": "https:\u002f\u002fdotnettestvault.vault.azure.net\u002fdeletedkeys\u002f982431860",
        "deletedDate": 1565345392,
        "scheduledPurgeDate": 1573121392,
        "key": {
          "kid": "https:\u002f\u002fdotnettestvault.vault.azure.net\u002fkeys\u002f982431860\u002f0600f4f55491480c950fc92ae2a07b8b",
          "kty": "EC",
          "key_ops": [
            "sign",
            "verify"
          ],
          "crv": "P-256K",
          "x": "bGLu7y6SrmWLacZCRiTlTX-UqUegAeyjhhk5tW-c8LM",
          "y": "7HdGrGJ3i_Kf8EYzMyG-zuW6GQeHp4duzl3aOzlk6rI"
        },
        "attributes": {
          "enabled": true,
          "created": 1565345392,
          "updated": 1565345392,
          "recoveryLevel": "Recoverable\u002bPurgeable"
        }
      }
    },
    {
      "RequestUri": "https:\u002f\u002fdotnettestvault.vault.azure.net\u002fdeletedkeys\u002f982431860?api-version=7.1-preview",
      "RequestMethod": "DELETE",
      "RequestHeaders": {
        "Accept": "application\u002fjson",
        "Authorization": "Sanitized",
        "Content-Type": "application\u002fjson",
        "Request-Id": "|1676b6a3-452ed5a173637198.1.",
        "User-Agent": [
          "azsdk-net-Security.KeyVault.Keys\u002f4.0.0-dev.20190809.1\u002bbf6dc88715a5e5de7b8e16b8d21a6608ca39b3f0",
          "(.NET Core 4.6.27817.01; Microsoft Windows 10.0.18362 )"
        ],
        "x-ms-client-request-id": "196dac3e651929b1f3b814a1450d95ca",
        "x-ms-return-client-request-id": "true"
      },
      "RequestBody": null,
      "StatusCode": 204,
      "ResponseHeaders": {
        "Cache-Control": "no-cache",
        "Date": "Fri, 09 Aug 2019 10:10:33 GMT",
        "Expires": "-1",
        "Pragma": "no-cache",
        "Server": "Microsoft-IIS\u002f10.0",
        "Strict-Transport-Security": "max-age=31536000;includeSubDomains",
        "X-AspNet-Version": "4.0.30319",
        "X-Content-Type-Options": "nosniff",
        "x-ms-keyvault-network-info": "addr=98.237.193.253;act_addr_fam=InterNetwork;",
        "x-ms-keyvault-region": "westus",
        "x-ms-keyvault-service-version": "1.1.0.875",
        "x-ms-request-id": "eaa230bc-5fbe-4e7f-a811-42352e45f029",
        "X-Powered-By": "ASP.NET"
      },
      "ResponseBody": []
=======
>>>>>>> 2d11c666
    }
  ],
  "Variables": {
    "AZURE_KEYVAULT_URL": "https://heathskv.vault.azure.net",
    "RandomSeed": "977500986"
  }
}<|MERGE_RESOLUTION|>--- conflicted
+++ resolved
@@ -1,11 +1,7 @@
 {
   "Entries": [
     {
-<<<<<<< HEAD
-      "RequestUri": "https:\u002f\u002fdotnettestvault.vault.azure.net\u002fkeys\u002f982431860\u002fcreate?api-version=7.1-preview",
-=======
       "RequestUri": "https://heathskv.vault.azure.net/keys/982431860/create?api-version=7.1",
->>>>>>> 2d11c666
       "RequestMethod": "POST",
       "RequestHeaders": {
         "Accept": "application/json",
@@ -45,11 +41,7 @@
       }
     },
     {
-<<<<<<< HEAD
-      "RequestUri": "https:\u002f\u002fdotnettestvault.vault.azure.net\u002fkeys\u002f982431860\u002fcreate?api-version=7.1-preview",
-=======
       "RequestUri": "https://heathskv.vault.azure.net/keys/982431860/create?api-version=7.1",
->>>>>>> 2d11c666
       "RequestMethod": "POST",
       "RequestHeaders": {
         "Accept": "application/json",
@@ -107,11 +99,7 @@
       }
     },
     {
-<<<<<<< HEAD
-      "RequestUri": "https:\u002f\u002fdotnettestvault.vault.azure.net\u002fkeys\u002f982431860\u002f?api-version=7.1-preview",
-=======
       "RequestUri": "https://heathskv.vault.azure.net/keys/982431860/?api-version=7.1",
->>>>>>> 2d11c666
       "RequestMethod": "GET",
       "RequestHeaders": {
         "Accept": "application/json",
@@ -163,100 +151,6 @@
           "recoverableDays": 90
         }
       }
-<<<<<<< HEAD
-    },
-    {
-      "RequestUri": "https:\u002f\u002fdotnettestvault.vault.azure.net\u002fkeys\u002f982431860?api-version=7.1-preview",
-      "RequestMethod": "DELETE",
-      "RequestHeaders": {
-        "Accept": "application\u002fjson",
-        "Authorization": "Sanitized",
-        "Content-Type": "application\u002fjson",
-        "Request-Id": "|1676b69f-452ed5a173637198.1.",
-        "User-Agent": [
-          "azsdk-net-Security.KeyVault.Keys\u002f4.0.0-dev.20190809.1\u002bbf6dc88715a5e5de7b8e16b8d21a6608ca39b3f0",
-          "(.NET Core 4.6.27817.01; Microsoft Windows 10.0.18362 )"
-        ],
-        "x-ms-client-request-id": "e8736ac01ea02a4b793233f666295924",
-        "x-ms-return-client-request-id": "true"
-      },
-      "RequestBody": null,
-      "StatusCode": 200,
-      "ResponseHeaders": {
-        "Cache-Control": "no-cache",
-        "Content-Length": "505",
-        "Content-Type": "application\u002fjson; charset=utf-8",
-        "Date": "Fri, 09 Aug 2019 10:09:52 GMT",
-        "Expires": "-1",
-        "Pragma": "no-cache",
-        "Server": "Microsoft-IIS\u002f10.0",
-        "Strict-Transport-Security": "max-age=31536000;includeSubDomains",
-        "X-AspNet-Version": "4.0.30319",
-        "X-Content-Type-Options": "nosniff",
-        "x-ms-keyvault-network-info": "addr=98.237.193.253;act_addr_fam=InterNetwork;",
-        "x-ms-keyvault-region": "westus",
-        "x-ms-keyvault-service-version": "1.1.0.875",
-        "x-ms-request-id": "666333c7-8ce8-471b-9e44-264007e7a5a1",
-        "X-Powered-By": "ASP.NET"
-      },
-      "ResponseBody": {
-        "recoveryId": "https:\u002f\u002fdotnettestvault.vault.azure.net\u002fdeletedkeys\u002f982431860",
-        "deletedDate": 1565345392,
-        "scheduledPurgeDate": 1573121392,
-        "key": {
-          "kid": "https:\u002f\u002fdotnettestvault.vault.azure.net\u002fkeys\u002f982431860\u002f0600f4f55491480c950fc92ae2a07b8b",
-          "kty": "EC",
-          "key_ops": [
-            "sign",
-            "verify"
-          ],
-          "crv": "P-256K",
-          "x": "bGLu7y6SrmWLacZCRiTlTX-UqUegAeyjhhk5tW-c8LM",
-          "y": "7HdGrGJ3i_Kf8EYzMyG-zuW6GQeHp4duzl3aOzlk6rI"
-        },
-        "attributes": {
-          "enabled": true,
-          "created": 1565345392,
-          "updated": 1565345392,
-          "recoveryLevel": "Recoverable\u002bPurgeable"
-        }
-      }
-    },
-    {
-      "RequestUri": "https:\u002f\u002fdotnettestvault.vault.azure.net\u002fdeletedkeys\u002f982431860?api-version=7.1-preview",
-      "RequestMethod": "DELETE",
-      "RequestHeaders": {
-        "Accept": "application\u002fjson",
-        "Authorization": "Sanitized",
-        "Content-Type": "application\u002fjson",
-        "Request-Id": "|1676b6a3-452ed5a173637198.1.",
-        "User-Agent": [
-          "azsdk-net-Security.KeyVault.Keys\u002f4.0.0-dev.20190809.1\u002bbf6dc88715a5e5de7b8e16b8d21a6608ca39b3f0",
-          "(.NET Core 4.6.27817.01; Microsoft Windows 10.0.18362 )"
-        ],
-        "x-ms-client-request-id": "196dac3e651929b1f3b814a1450d95ca",
-        "x-ms-return-client-request-id": "true"
-      },
-      "RequestBody": null,
-      "StatusCode": 204,
-      "ResponseHeaders": {
-        "Cache-Control": "no-cache",
-        "Date": "Fri, 09 Aug 2019 10:10:33 GMT",
-        "Expires": "-1",
-        "Pragma": "no-cache",
-        "Server": "Microsoft-IIS\u002f10.0",
-        "Strict-Transport-Security": "max-age=31536000;includeSubDomains",
-        "X-AspNet-Version": "4.0.30319",
-        "X-Content-Type-Options": "nosniff",
-        "x-ms-keyvault-network-info": "addr=98.237.193.253;act_addr_fam=InterNetwork;",
-        "x-ms-keyvault-region": "westus",
-        "x-ms-keyvault-service-version": "1.1.0.875",
-        "x-ms-request-id": "eaa230bc-5fbe-4e7f-a811-42352e45f029",
-        "X-Powered-By": "ASP.NET"
-      },
-      "ResponseBody": []
-=======
->>>>>>> 2d11c666
     }
   ],
   "Variables": {
