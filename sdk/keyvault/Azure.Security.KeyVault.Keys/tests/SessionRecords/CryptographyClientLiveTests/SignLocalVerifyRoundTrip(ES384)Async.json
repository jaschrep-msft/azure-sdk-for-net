{
  "Entries": [
    {
<<<<<<< HEAD
      "RequestUri": "https:\u002f\u002fheathskv.vault.azure.net\u002fkeys\u002f1450392634\u002fcreate?api-version=7.1-preview",
=======
      "RequestUri": "https://heathskv.vault.azure.net/keys/1450392634/create?api-version=7.1",
>>>>>>> 2d11c666
      "RequestMethod": "POST",
      "RequestHeaders": {
        "Accept": "application/json",
        "Content-Type": "application/json",
        "traceparent": "00-ae921e34816052438a7b471783a5391f-bca9d1cee805294a-00",
        "User-Agent": [
          "azsdk-net-Security.KeyVault.Keys/4.1.0-dev.20200729.1",
          "(.NET Core 4.6.29017.01; Microsoft Windows 10.0.19041 )"
        ],
        "x-ms-client-request-id": "350c847c3eb1dbd48054712fcdac888c",
        "x-ms-return-client-request-id": "true"
      },
      "RequestBody": null,
      "StatusCode": 401,
      "ResponseHeaders": {
        "Cache-Control": "no-cache",
        "Content-Length": "87",
        "Content-Type": "application/json; charset=utf-8",
        "Date": "Wed, 29 Jul 2020 22:44:41 GMT",
        "Expires": "-1",
        "Pragma": "no-cache",
        "Strict-Transport-Security": "max-age=31536000;includeSubDomains",
        "WWW-Authenticate": "Bearer authorization=\u0022https://login.windows.net/72f988bf-86f1-41af-91ab-2d7cd011db47\u0022, resource=\u0022https://vault.azure.net\u0022",
        "X-AspNet-Version": "4.0.30319",
        "X-Content-Type-Options": "nosniff",
        "x-ms-keyvault-network-info": "conn_type=Ipv4;addr=67.171.12.239;act_addr_fam=InterNetwork;",
        "x-ms-keyvault-region": "westus2",
        "x-ms-keyvault-service-version": "1.1.10.0",
        "x-ms-request-id": "59ef68f0-6873-49bf-aced-c4c5ee8d85f5",
        "X-Powered-By": "ASP.NET"
      },
      "ResponseBody": {
        "error": {
          "code": "Unauthorized",
          "message": "Request is missing a Bearer or PoP token."
        }
      }
    },
    {
<<<<<<< HEAD
      "RequestUri": "https:\u002f\u002fheathskv.vault.azure.net\u002fkeys\u002f1450392634\u002fcreate?api-version=7.1-preview",
=======
      "RequestUri": "https://heathskv.vault.azure.net/keys/1450392634/create?api-version=7.1",
>>>>>>> 2d11c666
      "RequestMethod": "POST",
      "RequestHeaders": {
        "Accept": "application/json",
        "Authorization": "Sanitized",
        "Content-Length": "26",
        "Content-Type": "application/json",
        "traceparent": "00-ae921e34816052438a7b471783a5391f-bca9d1cee805294a-00",
        "User-Agent": [
          "azsdk-net-Security.KeyVault.Keys/4.1.0-dev.20200729.1",
          "(.NET Core 4.6.29017.01; Microsoft Windows 10.0.19041 )"
        ],
        "x-ms-client-request-id": "350c847c3eb1dbd48054712fcdac888c",
        "x-ms-return-client-request-id": "true"
      },
      "RequestBody": {
        "kty": "EC",
        "crv": "P-384"
      },
      "StatusCode": 200,
      "ResponseHeaders": {
        "Cache-Control": "no-cache",
        "Content-Length": "427",
        "Content-Type": "application/json; charset=utf-8",
        "Date": "Wed, 29 Jul 2020 22:44:41 GMT",
        "Expires": "-1",
        "Pragma": "no-cache",
        "Strict-Transport-Security": "max-age=31536000;includeSubDomains",
        "X-AspNet-Version": "4.0.30319",
        "X-Content-Type-Options": "nosniff",
        "x-ms-keyvault-network-info": "conn_type=Ipv4;addr=67.171.12.239;act_addr_fam=InterNetwork;",
        "x-ms-keyvault-region": "westus2",
        "x-ms-keyvault-service-version": "1.1.10.0",
        "x-ms-request-id": "14dc72b7-5cfb-4584-b21d-1d194ecd5ec8",
        "X-Powered-By": "ASP.NET"
      },
      "ResponseBody": {
        "key": {
          "kid": "https://heathskv.vault.azure.net/keys/1450392634/e6e9dfcc07c944c591445ae2a7253a82",
          "kty": "EC",
          "key_ops": [
            "sign",
            "verify"
          ],
          "crv": "P-384",
          "x": "cWEXmCuWhBfjHLGnUd1YXorhTdOBaU8Z2HUsY-BMytzQDZ6YHMSrCugu7T_Fk_ZL",
          "y": "A9Y6J7LhxVL3hAkCS3Cwvc0XQiT1LBzVLAfaTg_OVEYwOXbVIBVOCnqSC59QUtG-"
        },
        "attributes": {
          "enabled": true,
          "created": 1596062681,
          "updated": 1596062681,
          "recoveryLevel": "Recoverable\u002BPurgeable",
          "recoverableDays": 90
        }
      }
    },
    {
<<<<<<< HEAD
      "RequestUri": "https:\u002f\u002fheathskv.vault.azure.net\u002fkeys\u002f1450392634\u002f8034524260e54712a235a8291b3338ae?api-version=7.1-preview",
=======
      "RequestUri": "https://heathskv.vault.azure.net/keys/1450392634/e6e9dfcc07c944c591445ae2a7253a82?api-version=7.1",
>>>>>>> 2d11c666
      "RequestMethod": "GET",
      "RequestHeaders": {
        "Accept": "application/json",
        "Authorization": "Sanitized",
        "Content-Type": "application/json",
        "traceparent": "00-5dcd5ba9de97c64db79676fe5ecbfde7-54984e7cfe77f445-00",
        "User-Agent": [
          "azsdk-net-Security.KeyVault.Keys/4.1.0-dev.20200729.1",
          "(.NET Core 4.6.29017.01; Microsoft Windows 10.0.19041 )"
        ],
        "x-ms-client-request-id": "6e66f5f9a67b13422e37ec0fba8508fe",
        "x-ms-return-client-request-id": "true"
      },
      "RequestBody": null,
      "StatusCode": 200,
      "ResponseHeaders": {
        "Cache-Control": "no-cache",
        "Content-Length": "427",
        "Content-Type": "application/json; charset=utf-8",
        "Date": "Wed, 29 Jul 2020 22:44:41 GMT",
        "Expires": "-1",
        "Pragma": "no-cache",
        "Strict-Transport-Security": "max-age=31536000;includeSubDomains",
        "X-AspNet-Version": "4.0.30319",
        "X-Content-Type-Options": "nosniff",
        "x-ms-keyvault-network-info": "conn_type=Ipv4;addr=67.171.12.239;act_addr_fam=InterNetwork;",
        "x-ms-keyvault-region": "westus2",
        "x-ms-keyvault-service-version": "1.1.10.0",
        "x-ms-request-id": "167e6e81-bf9b-432a-93f2-478d8dde1105",
        "X-Powered-By": "ASP.NET"
      },
      "ResponseBody": {
        "key": {
          "kid": "https://heathskv.vault.azure.net/keys/1450392634/e6e9dfcc07c944c591445ae2a7253a82",
          "kty": "EC",
          "key_ops": [
            "sign",
            "verify"
          ],
          "crv": "P-384",
          "x": "cWEXmCuWhBfjHLGnUd1YXorhTdOBaU8Z2HUsY-BMytzQDZ6YHMSrCugu7T_Fk_ZL",
          "y": "A9Y6J7LhxVL3hAkCS3Cwvc0XQiT1LBzVLAfaTg_OVEYwOXbVIBVOCnqSC59QUtG-"
        },
        "attributes": {
          "enabled": true,
          "created": 1596062681,
          "updated": 1596062681,
          "recoveryLevel": "Recoverable\u002BPurgeable",
          "recoverableDays": 90
        }
      }
    },
    {
<<<<<<< HEAD
      "RequestUri": "https:\u002f\u002fheathskv.vault.azure.net\u002fkeys\u002f1450392634\u002f8034524260e54712a235a8291b3338ae\u002fsign?api-version=7.1-preview",
=======
      "RequestUri": "https://heathskv.vault.azure.net/keys/1450392634/e6e9dfcc07c944c591445ae2a7253a82/sign?api-version=7.1",
>>>>>>> 2d11c666
      "RequestMethod": "POST",
      "RequestHeaders": {
        "Accept": "application/json",
        "Authorization": "Sanitized",
        "Content-Length": "90",
        "Content-Type": "application/json",
        "traceparent": "00-5dcd5ba9de97c64db79676fe5ecbfde7-7f7cafe92f57ac49-00",
        "User-Agent": [
          "azsdk-net-Security.KeyVault.Keys/4.1.0-dev.20200729.1",
          "(.NET Core 4.6.29017.01; Microsoft Windows 10.0.19041 )"
        ],
        "x-ms-client-request-id": "0668190cb88974fa552eeb74abffd307",
        "x-ms-return-client-request-id": "true"
      },
      "RequestBody": {
        "alg": "ES384",
        "value": "c3nxyyVrllt5YVg66kzZH56T1dhfyilHgvr4YK04PfWb9ROgIHA4ILnAqWqI__X9"
      },
      "StatusCode": 200,
      "ResponseHeaders": {
        "Cache-Control": "no-cache",
        "Content-Length": "230",
        "Content-Type": "application/json; charset=utf-8",
        "Date": "Wed, 29 Jul 2020 22:44:41 GMT",
        "Expires": "-1",
        "Pragma": "no-cache",
        "Strict-Transport-Security": "max-age=31536000;includeSubDomains",
        "X-AspNet-Version": "4.0.30319",
        "X-Content-Type-Options": "nosniff",
        "x-ms-keyvault-network-info": "conn_type=Ipv4;addr=67.171.12.239;act_addr_fam=InterNetwork;",
        "x-ms-keyvault-region": "westus2",
        "x-ms-keyvault-service-version": "1.1.10.0",
        "x-ms-request-id": "1d0f2b16-5192-4348-857a-23a187add053",
        "X-Powered-By": "ASP.NET"
      },
      "ResponseBody": {
        "kid": "https://heathskv.vault.azure.net/keys/1450392634/e6e9dfcc07c944c591445ae2a7253a82",
        "value": "SNFSpdu1jAS0EAdq8UNCwfAKSz9AZTPDB3dBEkCCUnTU0zevfKn44uH-XKxASru8FsXR3tMez9_NTWln4Ff7moUAOBF_L1lFd3Ae3V79stn7ImeY1jUHXyyJlRcgzQWT"
      }
<<<<<<< HEAD
    },
    {
      "RequestUri": "https:\u002f\u002fheathskv.vault.azure.net\u002fkeys\u002f1450392634?api-version=7.1-preview",
      "RequestMethod": "DELETE",
      "RequestHeaders": {
        "Accept": "application\u002fjson",
        "Authorization": "Sanitized",
        "Content-Type": "application\u002fjson",
        "traceparent": "00-55d38634114eee41baf9558338070836-5b63c7693b74124d-00",
        "User-Agent": [
          "azsdk-net-Security.KeyVault.Keys\u002f4.0.0-dev.20190918.1\u002bd1a9d541d0620efed70af1dd3642062ae3e92c1d",
          "(.NET Core 4.6.27817.01; Microsoft Windows 10.0.18362 )"
        ],
        "x-ms-client-request-id": "dc56cc94d81b20db840fa25aabf92aca",
        "x-ms-return-client-request-id": "true"
      },
      "RequestBody": null,
      "StatusCode": 200,
      "ResponseHeaders": {
        "Cache-Control": "no-cache",
        "Content-Length": "534",
        "Content-Type": "application\u002fjson; charset=utf-8",
        "Date": "Thu, 19 Sep 2019 04:08:44 GMT",
        "Expires": "-1",
        "Pragma": "no-cache",
        "Server": "Microsoft-IIS\u002f10.0",
        "Strict-Transport-Security": "max-age=31536000;includeSubDomains",
        "X-AspNet-Version": "4.0.30319",
        "X-Content-Type-Options": "nosniff",
        "x-ms-keyvault-network-info": "addr=131.107.147.193;act_addr_fam=InterNetwork;",
        "x-ms-keyvault-region": "westus",
        "x-ms-keyvault-service-version": "1.1.0.878",
        "x-ms-request-id": "e7cdcae7-8519-4d79-bb55-b268f4a6ecc2",
        "X-Powered-By": "ASP.NET"
      },
      "ResponseBody": {
        "recoveryId": "https:\u002f\u002fheathskv.vault.azure.net\u002fdeletedkeys\u002f1450392634",
        "deletedDate": 1568866124,
        "scheduledPurgeDate": 1576642124,
        "key": {
          "kid": "https:\u002f\u002fheathskv.vault.azure.net\u002fkeys\u002f1450392634\u002f8034524260e54712a235a8291b3338ae",
          "kty": "EC",
          "key_ops": [
            "sign",
            "verify"
          ],
          "crv": "P-384",
          "x": "2bJelLDrjWFiqnyfMgAVytOHz5EJGgYxTTshy0lhgHDMI5UcIhZlbnb9hVndRTpe",
          "y": "uDj-8Lzmh1ekC23UCabk4b8_7idp0bm2Ec94xO4omu6vJpNW88Pmw27424DkvFiS"
        },
        "attributes": {
          "enabled": true,
          "created": 1568866124,
          "updated": 1568866124,
          "recoveryLevel": "Recoverable\u002bPurgeable"
        }
      }
    },
    {
      "RequestUri": "https:\u002f\u002fheathskv.vault.azure.net\u002fdeletedkeys\u002f1450392634?api-version=7.1-preview",
      "RequestMethod": "DELETE",
      "RequestHeaders": {
        "Accept": "application\u002fjson",
        "Authorization": "Sanitized",
        "Content-Type": "application\u002fjson",
        "traceparent": "00-8182dc6e7a747a4ebef3f7ad803c8021-42e33c13e3103a47-00",
        "User-Agent": [
          "azsdk-net-Security.KeyVault.Keys\u002f4.0.0-dev.20190918.1\u002bd1a9d541d0620efed70af1dd3642062ae3e92c1d",
          "(.NET Core 4.6.27817.01; Microsoft Windows 10.0.18362 )"
        ],
        "x-ms-client-request-id": "9848bc2979d37778b5ee501a4ab973af",
        "x-ms-return-client-request-id": "true"
      },
      "RequestBody": null,
      "StatusCode": 204,
      "ResponseHeaders": {
        "Cache-Control": "no-cache",
        "Date": "Thu, 19 Sep 2019 04:08:59 GMT",
        "Expires": "-1",
        "Pragma": "no-cache",
        "Server": "Microsoft-IIS\u002f10.0",
        "Strict-Transport-Security": "max-age=31536000;includeSubDomains",
        "X-AspNet-Version": "4.0.30319",
        "X-Content-Type-Options": "nosniff",
        "x-ms-keyvault-network-info": "addr=131.107.147.193;act_addr_fam=InterNetwork;",
        "x-ms-keyvault-region": "westus",
        "x-ms-keyvault-service-version": "1.1.0.878",
        "x-ms-request-id": "75009540-4968-47b4-8966-ecdeb342251e",
        "X-Powered-By": "ASP.NET"
      },
      "ResponseBody": []
=======
>>>>>>> 2d11c666
    }
  ],
  "Variables": {
    "AZURE_KEYVAULT_URL": "https://heathskv.vault.azure.net",
    "RandomSeed": "1558686543"
  }
}<|MERGE_RESOLUTION|>--- conflicted
+++ resolved
@@ -1,11 +1,7 @@
 {
   "Entries": [
     {
-<<<<<<< HEAD
-      "RequestUri": "https:\u002f\u002fheathskv.vault.azure.net\u002fkeys\u002f1450392634\u002fcreate?api-version=7.1-preview",
-=======
       "RequestUri": "https://heathskv.vault.azure.net/keys/1450392634/create?api-version=7.1",
->>>>>>> 2d11c666
       "RequestMethod": "POST",
       "RequestHeaders": {
         "Accept": "application/json",
@@ -45,11 +41,7 @@
       }
     },
     {
-<<<<<<< HEAD
-      "RequestUri": "https:\u002f\u002fheathskv.vault.azure.net\u002fkeys\u002f1450392634\u002fcreate?api-version=7.1-preview",
-=======
       "RequestUri": "https://heathskv.vault.azure.net/keys/1450392634/create?api-version=7.1",
->>>>>>> 2d11c666
       "RequestMethod": "POST",
       "RequestHeaders": {
         "Accept": "application/json",
@@ -107,11 +99,7 @@
       }
     },
     {
-<<<<<<< HEAD
-      "RequestUri": "https:\u002f\u002fheathskv.vault.azure.net\u002fkeys\u002f1450392634\u002f8034524260e54712a235a8291b3338ae?api-version=7.1-preview",
-=======
       "RequestUri": "https://heathskv.vault.azure.net/keys/1450392634/e6e9dfcc07c944c591445ae2a7253a82?api-version=7.1",
->>>>>>> 2d11c666
       "RequestMethod": "GET",
       "RequestHeaders": {
         "Accept": "application/json",
@@ -165,11 +153,7 @@
       }
     },
     {
-<<<<<<< HEAD
-      "RequestUri": "https:\u002f\u002fheathskv.vault.azure.net\u002fkeys\u002f1450392634\u002f8034524260e54712a235a8291b3338ae\u002fsign?api-version=7.1-preview",
-=======
       "RequestUri": "https://heathskv.vault.azure.net/keys/1450392634/e6e9dfcc07c944c591445ae2a7253a82/sign?api-version=7.1",
->>>>>>> 2d11c666
       "RequestMethod": "POST",
       "RequestHeaders": {
         "Accept": "application/json",
@@ -209,100 +193,6 @@
         "kid": "https://heathskv.vault.azure.net/keys/1450392634/e6e9dfcc07c944c591445ae2a7253a82",
         "value": "SNFSpdu1jAS0EAdq8UNCwfAKSz9AZTPDB3dBEkCCUnTU0zevfKn44uH-XKxASru8FsXR3tMez9_NTWln4Ff7moUAOBF_L1lFd3Ae3V79stn7ImeY1jUHXyyJlRcgzQWT"
       }
-<<<<<<< HEAD
-    },
-    {
-      "RequestUri": "https:\u002f\u002fheathskv.vault.azure.net\u002fkeys\u002f1450392634?api-version=7.1-preview",
-      "RequestMethod": "DELETE",
-      "RequestHeaders": {
-        "Accept": "application\u002fjson",
-        "Authorization": "Sanitized",
-        "Content-Type": "application\u002fjson",
-        "traceparent": "00-55d38634114eee41baf9558338070836-5b63c7693b74124d-00",
-        "User-Agent": [
-          "azsdk-net-Security.KeyVault.Keys\u002f4.0.0-dev.20190918.1\u002bd1a9d541d0620efed70af1dd3642062ae3e92c1d",
-          "(.NET Core 4.6.27817.01; Microsoft Windows 10.0.18362 )"
-        ],
-        "x-ms-client-request-id": "dc56cc94d81b20db840fa25aabf92aca",
-        "x-ms-return-client-request-id": "true"
-      },
-      "RequestBody": null,
-      "StatusCode": 200,
-      "ResponseHeaders": {
-        "Cache-Control": "no-cache",
-        "Content-Length": "534",
-        "Content-Type": "application\u002fjson; charset=utf-8",
-        "Date": "Thu, 19 Sep 2019 04:08:44 GMT",
-        "Expires": "-1",
-        "Pragma": "no-cache",
-        "Server": "Microsoft-IIS\u002f10.0",
-        "Strict-Transport-Security": "max-age=31536000;includeSubDomains",
-        "X-AspNet-Version": "4.0.30319",
-        "X-Content-Type-Options": "nosniff",
-        "x-ms-keyvault-network-info": "addr=131.107.147.193;act_addr_fam=InterNetwork;",
-        "x-ms-keyvault-region": "westus",
-        "x-ms-keyvault-service-version": "1.1.0.878",
-        "x-ms-request-id": "e7cdcae7-8519-4d79-bb55-b268f4a6ecc2",
-        "X-Powered-By": "ASP.NET"
-      },
-      "ResponseBody": {
-        "recoveryId": "https:\u002f\u002fheathskv.vault.azure.net\u002fdeletedkeys\u002f1450392634",
-        "deletedDate": 1568866124,
-        "scheduledPurgeDate": 1576642124,
-        "key": {
-          "kid": "https:\u002f\u002fheathskv.vault.azure.net\u002fkeys\u002f1450392634\u002f8034524260e54712a235a8291b3338ae",
-          "kty": "EC",
-          "key_ops": [
-            "sign",
-            "verify"
-          ],
-          "crv": "P-384",
-          "x": "2bJelLDrjWFiqnyfMgAVytOHz5EJGgYxTTshy0lhgHDMI5UcIhZlbnb9hVndRTpe",
-          "y": "uDj-8Lzmh1ekC23UCabk4b8_7idp0bm2Ec94xO4omu6vJpNW88Pmw27424DkvFiS"
-        },
-        "attributes": {
-          "enabled": true,
-          "created": 1568866124,
-          "updated": 1568866124,
-          "recoveryLevel": "Recoverable\u002bPurgeable"
-        }
-      }
-    },
-    {
-      "RequestUri": "https:\u002f\u002fheathskv.vault.azure.net\u002fdeletedkeys\u002f1450392634?api-version=7.1-preview",
-      "RequestMethod": "DELETE",
-      "RequestHeaders": {
-        "Accept": "application\u002fjson",
-        "Authorization": "Sanitized",
-        "Content-Type": "application\u002fjson",
-        "traceparent": "00-8182dc6e7a747a4ebef3f7ad803c8021-42e33c13e3103a47-00",
-        "User-Agent": [
-          "azsdk-net-Security.KeyVault.Keys\u002f4.0.0-dev.20190918.1\u002bd1a9d541d0620efed70af1dd3642062ae3e92c1d",
-          "(.NET Core 4.6.27817.01; Microsoft Windows 10.0.18362 )"
-        ],
-        "x-ms-client-request-id": "9848bc2979d37778b5ee501a4ab973af",
-        "x-ms-return-client-request-id": "true"
-      },
-      "RequestBody": null,
-      "StatusCode": 204,
-      "ResponseHeaders": {
-        "Cache-Control": "no-cache",
-        "Date": "Thu, 19 Sep 2019 04:08:59 GMT",
-        "Expires": "-1",
-        "Pragma": "no-cache",
-        "Server": "Microsoft-IIS\u002f10.0",
-        "Strict-Transport-Security": "max-age=31536000;includeSubDomains",
-        "X-AspNet-Version": "4.0.30319",
-        "X-Content-Type-Options": "nosniff",
-        "x-ms-keyvault-network-info": "addr=131.107.147.193;act_addr_fam=InterNetwork;",
-        "x-ms-keyvault-region": "westus",
-        "x-ms-keyvault-service-version": "1.1.0.878",
-        "x-ms-request-id": "75009540-4968-47b4-8966-ecdeb342251e",
-        "X-Powered-By": "ASP.NET"
-      },
-      "ResponseBody": []
-=======
->>>>>>> 2d11c666
     }
   ],
   "Variables": {
