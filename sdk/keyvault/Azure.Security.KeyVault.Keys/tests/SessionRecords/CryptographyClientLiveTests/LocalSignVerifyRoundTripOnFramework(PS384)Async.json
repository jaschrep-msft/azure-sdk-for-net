--- conflicted
+++ resolved
@@ -1,11 +1,7 @@
 {
   "Entries": [
     {
-<<<<<<< HEAD
-      "RequestUri": "https://heathskv.vault.azure.net/keys/969578268?api-version=7.1-preview",
-=======
       "RequestUri": "https://heathskv.vault.azure.net/keys/969578268?api-version=7.1",
->>>>>>> 2d11c666
       "RequestMethod": "PUT",
       "RequestHeaders": {
         "Accept": "application/json",
@@ -45,11 +41,7 @@
       }
     },
     {
-<<<<<<< HEAD
-      "RequestUri": "https://heathskv.vault.azure.net/keys/969578268?api-version=7.1-preview",
-=======
       "RequestUri": "https://heathskv.vault.azure.net/keys/969578268?api-version=7.1",
->>>>>>> 2d11c666
       "RequestMethod": "PUT",
       "RequestHeaders": {
         "Accept": "application/json",
@@ -127,11 +119,7 @@
       }
     },
     {
-<<<<<<< HEAD
-      "RequestUri": "https://heathskv.vault.azure.net/keys/969578268/114289519fec43a2b70667a2f99b99ee/sign?api-version=7.1-preview",
-=======
       "RequestUri": "https://heathskv.vault.azure.net/keys/969578268/536cf9213c4e4baa9e6791aa30db5fdc/sign?api-version=7.1",
->>>>>>> 2d11c666
       "RequestMethod": "POST",
       "RequestHeaders": {
         "Accept": "application/json",
@@ -173,11 +161,7 @@
       }
     },
     {
-<<<<<<< HEAD
-      "RequestUri": "https://heathskv.vault.azure.net/keys/969578268/114289519fec43a2b70667a2f99b99ee/verify?api-version=7.1-preview",
-=======
       "RequestUri": "https://heathskv.vault.azure.net/keys/969578268/536cf9213c4e4baa9e6791aa30db5fdc/verify?api-version=7.1",
->>>>>>> 2d11c666
       "RequestMethod": "POST",
       "RequestHeaders": {
         "Accept": "application/json",
@@ -217,103 +201,6 @@
       "ResponseBody": {
         "value": true
       }
-<<<<<<< HEAD
-    },
-    {
-      "RequestUri": "https://heathskv.vault.azure.net/keys/969578268?api-version=7.1-preview",
-      "RequestMethod": "DELETE",
-      "RequestHeaders": {
-        "Accept": "application/json",
-        "Authorization": "Sanitized",
-        "Content-Type": "application/json",
-        "traceparent": "00-81b34e183f65b44abff0ce84646e9a73-2e93c52e962f0b4a-00",
-        "User-Agent": [
-          "azsdk-net-Security.KeyVault.Keys/4.0.0-dev.20190923.1\u002B19f09c2516ea3e7d461309968d8e56c58f954687",
-          "(.NET Framework 4.8.4010.0; Microsoft Windows 10.0.18362 )"
-        ],
-        "x-ms-client-request-id": "0ee52efcba771f8049b86f1f505c27be",
-        "x-ms-return-client-request-id": "true"
-      },
-      "RequestBody": null,
-      "StatusCode": 200,
-      "ResponseHeaders": {
-        "Cache-Control": "no-cache",
-        "Content-Length": "779",
-        "Content-Type": "application/json; charset=utf-8",
-        "Date": "Mon, 23 Sep 2019 17:27:41 GMT",
-        "Expires": "-1",
-        "Pragma": "no-cache",
-        "Server": "Microsoft-IIS/10.0",
-        "Strict-Transport-Security": "max-age=31536000;includeSubDomains",
-        "X-AspNet-Version": "4.0.30319",
-        "X-Content-Type-Options": "nosniff",
-        "x-ms-keyvault-network-info": "addr=131.107.147.193;act_addr_fam=InterNetwork;",
-        "x-ms-keyvault-region": "westus",
-        "x-ms-keyvault-service-version": "1.1.0.878",
-        "x-ms-request-id": "25770974-b762-40a2-aac5-aeb1e585ab6f",
-        "X-Powered-By": "ASP.NET"
-      },
-      "ResponseBody": {
-        "recoveryId": "https://heathskv.vault.azure.net/deletedkeys/969578268",
-        "deletedDate": 1569259662,
-        "scheduledPurgeDate": 1577035662,
-        "key": {
-          "kid": "https://heathskv.vault.azure.net/keys/969578268/114289519fec43a2b70667a2f99b99ee",
-          "kty": "RSA",
-          "key_ops": [
-            "encrypt",
-            "decrypt",
-            "sign",
-            "verify",
-            "wrapKey",
-            "unwrapKey"
-          ],
-          "n": "x2GrX8BMUN86IYdBa0I9vdeB5e3AWeag0Mx-174PzdU9IwiigZTIYND86PbfIuihrkyreOZ9ZRwgGnvy2RCihSiBwB1NxvBPNuCDFEwwXO-ckyZ_9GeTR-g7J5H76f27Z5qmD4RHrlVVODJo_JdCwXdOfI7CJOmcKRL2zpCjdwWqx2NiOzj27ndGC-3Kym5uCNFeqdGG6t_MfBec8q5MAuhHz5XwfC9vm5eH55j0B03VLfNekVJXmb1UtQTvyBQL4LMLcrhDDh8TeaGIyZY5aMsWLP2kXzoNMdjBEgL3O2yhMK1tpM9C4rZc3DP1F9o6Zt_fagRRhIs9i3ufetffrQ",
-          "e": "AQAB"
-        },
-        "attributes": {
-          "enabled": true,
-          "created": 1569259661,
-          "updated": 1569259661,
-          "recoveryLevel": "Recoverable\u002BPurgeable"
-        }
-      }
-    },
-    {
-      "RequestUri": "https://heathskv.vault.azure.net/deletedkeys/969578268?api-version=7.1-preview",
-      "RequestMethod": "DELETE",
-      "RequestHeaders": {
-        "Accept": "application/json",
-        "Authorization": "Sanitized",
-        "Content-Type": "application/json",
-        "traceparent": "00-1be84a45646c61408a0933f7bd10c8ce-db008e87f1355a4e-00",
-        "User-Agent": [
-          "azsdk-net-Security.KeyVault.Keys/4.0.0-dev.20190923.1\u002B19f09c2516ea3e7d461309968d8e56c58f954687",
-          "(.NET Framework 4.8.4010.0; Microsoft Windows 10.0.18362 )"
-        ],
-        "x-ms-client-request-id": "0e3efcd103225daadf5402860bacdb14",
-        "x-ms-return-client-request-id": "true"
-      },
-      "RequestBody": null,
-      "StatusCode": 204,
-      "ResponseHeaders": {
-        "Cache-Control": "no-cache",
-        "Date": "Mon, 23 Sep 2019 17:28:01 GMT",
-        "Expires": "-1",
-        "Pragma": "no-cache",
-        "Server": "Microsoft-IIS/10.0",
-        "Strict-Transport-Security": "max-age=31536000;includeSubDomains",
-        "X-AspNet-Version": "4.0.30319",
-        "X-Content-Type-Options": "nosniff",
-        "x-ms-keyvault-network-info": "addr=131.107.147.193;act_addr_fam=InterNetwork;",
-        "x-ms-keyvault-region": "westus",
-        "x-ms-keyvault-service-version": "1.1.0.878",
-        "x-ms-request-id": "7176c850-736e-4149-88b8-43424b2d0931",
-        "X-Powered-By": "ASP.NET"
-      },
-      "ResponseBody": []
-=======
->>>>>>> 2d11c666
     }
   ],
   "Variables": {
