{
  "Entries": [
    {
<<<<<<< HEAD
      "RequestUri": "https:\u002f\u002fdotnettestvault.vault.azure.net\u002fkeys\u002f1376980348\u002fcreate?api-version=7.1-preview",
=======
      "RequestUri": "https://heathskv.vault.azure.net/keys/1376980348/create?api-version=7.1",
>>>>>>> 2d11c666
      "RequestMethod": "POST",
      "RequestHeaders": {
        "Accept": "application/json",
        "Content-Type": "application/json",
        "traceparent": "00-7b3d8024da23de4299c55b33ee9aa46b-cd9834170718dd47-00",
        "User-Agent": [
          "azsdk-net-Security.KeyVault.Keys/4.1.0-dev.20200729.1",
          "(.NET Core 4.6.29017.01; Microsoft Windows 10.0.19041 )"
        ],
        "x-ms-client-request-id": "2abcf4c8eb7a352cb99a878563afcea6",
        "x-ms-return-client-request-id": "true"
      },
      "RequestBody": null,
      "StatusCode": 401,
      "ResponseHeaders": {
        "Cache-Control": "no-cache",
        "Content-Length": "87",
        "Content-Type": "application/json; charset=utf-8",
        "Date": "Wed, 29 Jul 2020 22:43:19 GMT",
        "Expires": "-1",
        "Pragma": "no-cache",
        "Strict-Transport-Security": "max-age=31536000;includeSubDomains",
        "WWW-Authenticate": "Bearer authorization=\u0022https://login.windows.net/72f988bf-86f1-41af-91ab-2d7cd011db47\u0022, resource=\u0022https://vault.azure.net\u0022",
        "X-AspNet-Version": "4.0.30319",
        "X-Content-Type-Options": "nosniff",
        "x-ms-keyvault-network-info": "conn_type=Ipv4;addr=67.171.12.239;act_addr_fam=InterNetwork;",
        "x-ms-keyvault-region": "westus2",
        "x-ms-keyvault-service-version": "1.1.10.0",
        "x-ms-request-id": "b0be8176-bb5d-4195-9807-9bd18faecb78",
        "X-Powered-By": "ASP.NET"
      },
      "ResponseBody": {
        "error": {
          "code": "Unauthorized",
          "message": "Request is missing a Bearer or PoP token."
        }
      }
    },
    {
<<<<<<< HEAD
      "RequestUri": "https:\u002f\u002fdotnettestvault.vault.azure.net\u002fkeys\u002f1376980348\u002fcreate?api-version=7.1-preview",
=======
      "RequestUri": "https://heathskv.vault.azure.net/keys/1376980348/create?api-version=7.1",
>>>>>>> 2d11c666
      "RequestMethod": "POST",
      "RequestHeaders": {
        "Accept": "application/json",
        "Authorization": "Sanitized",
        "Content-Length": "13",
        "Content-Type": "application/json",
        "traceparent": "00-7b3d8024da23de4299c55b33ee9aa46b-cd9834170718dd47-00",
        "User-Agent": [
          "azsdk-net-Security.KeyVault.Keys/4.1.0-dev.20200729.1",
          "(.NET Core 4.6.29017.01; Microsoft Windows 10.0.19041 )"
        ],
        "x-ms-client-request-id": "2abcf4c8eb7a352cb99a878563afcea6",
        "x-ms-return-client-request-id": "true"
      },
      "RequestBody": {
        "kty": "RSA"
      },
      "StatusCode": 200,
      "ResponseHeaders": {
        "Cache-Control": "no-cache",
        "Content-Length": "674",
        "Content-Type": "application/json; charset=utf-8",
        "Date": "Wed, 29 Jul 2020 22:43:19 GMT",
        "Expires": "-1",
        "Pragma": "no-cache",
        "Strict-Transport-Security": "max-age=31536000;includeSubDomains",
        "X-AspNet-Version": "4.0.30319",
        "X-Content-Type-Options": "nosniff",
        "x-ms-keyvault-network-info": "conn_type=Ipv4;addr=67.171.12.239;act_addr_fam=InterNetwork;",
        "x-ms-keyvault-region": "westus2",
        "x-ms-keyvault-service-version": "1.1.10.0",
        "x-ms-request-id": "7c610a1c-3f4d-41f1-bdc2-7e0825a5935f",
        "X-Powered-By": "ASP.NET"
      },
      "ResponseBody": {
        "key": {
          "kid": "https://heathskv.vault.azure.net/keys/1376980348/a5d820c0e80a48a48a7159cb3ea4c95c",
          "kty": "RSA",
          "key_ops": [
            "encrypt",
            "decrypt",
            "sign",
            "verify",
            "wrapKey",
            "unwrapKey"
          ],
          "n": "qF5h7AHep3m7eQhidOAqM-Qj5qAB_fGwJmSEhvpq9JjjCuz2dBXIfZmLzReWAFnsma-tC3PvmlNNJqjBV3ZZKXYAMlgLOOhtYoyGoXroLRyflvyIogcQiX87bJd9qeqrZyG7LVUauBAEPzQnpmZZciJE7EQKKZpaq5KDixrEsRHDGciS9u8epKh2Z90sC0ur6RKYe2NbfE9bk2yuroJRTo8BSU9i6yTVEqLgGizRYmDVOWhExBt7k5qvRGLE-5PhiBlxkU0U8A2fUBmeORvTHOV167tzS4nRdqFwbcbZCfwev0vybb_8MeVl18mzHWQ6amI-paE7qcvWwiQN4rseYw",
          "e": "AQAB"
        },
        "attributes": {
          "enabled": true,
          "created": 1596062599,
          "updated": 1596062599,
          "recoveryLevel": "Recoverable\u002BPurgeable",
          "recoverableDays": 90
        }
      }
    },
    {
<<<<<<< HEAD
      "RequestUri": "https:\u002f\u002fdotnettestvault.vault.azure.net\u002fkeys\u002f1376980348\u002ff855bad05f7a43a2bdcb0c52ba68601e\u002fsign?api-version=7.1-preview",
=======
      "RequestUri": "https://heathskv.vault.azure.net/keys/1376980348/a5d820c0e80a48a48a7159cb3ea4c95c/sign?api-version=7.1",
>>>>>>> 2d11c666
      "RequestMethod": "POST",
      "RequestHeaders": {
        "Accept": "application/json",
        "Authorization": "Sanitized",
        "Content-Length": "69",
        "Content-Type": "application/json",
        "traceparent": "00-913d4867582dc54e8b3ac22230cf64cf-ffe5377263ce4247-00",
        "User-Agent": [
          "azsdk-net-Security.KeyVault.Keys/4.1.0-dev.20200729.1",
          "(.NET Core 4.6.29017.01; Microsoft Windows 10.0.19041 )"
        ],
        "x-ms-client-request-id": "ea85968360345430182a900540782acd",
        "x-ms-return-client-request-id": "true"
      },
      "RequestBody": {
        "alg": "RS256",
        "value": "mWcKFxktQeJmOtMRUhVbKxpZ3DXDT0t8xkyI5-_0cXQ"
      },
      "StatusCode": 200,
      "ResponseHeaders": {
        "Cache-Control": "no-cache",
        "Content-Length": "444",
        "Content-Type": "application/json; charset=utf-8",
        "Date": "Wed, 29 Jul 2020 22:43:19 GMT",
        "Expires": "-1",
        "Pragma": "no-cache",
        "Strict-Transport-Security": "max-age=31536000;includeSubDomains",
        "X-AspNet-Version": "4.0.30319",
        "X-Content-Type-Options": "nosniff",
        "x-ms-keyvault-network-info": "conn_type=Ipv4;addr=67.171.12.239;act_addr_fam=InterNetwork;",
        "x-ms-keyvault-region": "westus2",
        "x-ms-keyvault-service-version": "1.1.10.0",
        "x-ms-request-id": "f755e02f-6908-4b0e-9f5f-abbeba78e04a",
        "X-Powered-By": "ASP.NET"
      },
      "ResponseBody": {
        "kid": "https://heathskv.vault.azure.net/keys/1376980348/a5d820c0e80a48a48a7159cb3ea4c95c",
        "value": "oW7wjbbPh3tAXYw2xepTpNSjda23MpriCeeXmbNqyGwa9GvejWE61fKqzKD8JvS74nkyO43OUrw5sQnu8lErgMUTH6LLlXrPBieKM7BXjeiXbq3rAD3VcNOBZjMBaWgLUqO-jDmrSmRQ5pmuLLJDVOo27mqgH0FzcSxFQ-2uOP9EwaQeAr4pbdQ2J29Vo-sIr4sW7ts3kGU-yK3gZcTzBfwENRVKSgIHbTTnfSNWI6ZfYUKDBwI1NYY3UaPSYVZIyCcRK3kzLp8NSz2_ywQvdG1d2woZS64tfFbPUZ5Dp4A3O3lctmbgnXAC9Hgw3UYWnAvoM4Fg6mkAO659cYpP9g"
      }
    },
    {
<<<<<<< HEAD
      "RequestUri": "https:\u002f\u002fdotnettestvault.vault.azure.net\u002fkeys\u002f1376980348\u002ff855bad05f7a43a2bdcb0c52ba68601e\u002fsign?api-version=7.1-preview",
=======
      "RequestUri": "https://heathskv.vault.azure.net/keys/1376980348/a5d820c0e80a48a48a7159cb3ea4c95c/sign?api-version=7.1",
>>>>>>> 2d11c666
      "RequestMethod": "POST",
      "RequestHeaders": {
        "Accept": "application/json",
        "Authorization": "Sanitized",
        "Content-Length": "69",
        "Content-Type": "application/json",
        "traceparent": "00-d5f6ed7c64bbd5408eb8bdb9822cd522-199fc3053e173e43-00",
        "User-Agent": [
          "azsdk-net-Security.KeyVault.Keys/4.1.0-dev.20200729.1",
          "(.NET Core 4.6.29017.01; Microsoft Windows 10.0.19041 )"
        ],
        "x-ms-client-request-id": "b14bdbbfd436b00d3e068177949386f6",
        "x-ms-return-client-request-id": "true"
      },
      "RequestBody": {
        "alg": "RS256",
        "value": "mWcKFxktQeJmOtMRUhVbKxpZ3DXDT0t8xkyI5-_0cXQ"
      },
      "StatusCode": 200,
      "ResponseHeaders": {
        "Cache-Control": "no-cache",
        "Content-Length": "444",
        "Content-Type": "application/json; charset=utf-8",
        "Date": "Wed, 29 Jul 2020 22:43:19 GMT",
        "Expires": "-1",
        "Pragma": "no-cache",
        "Strict-Transport-Security": "max-age=31536000;includeSubDomains",
        "X-AspNet-Version": "4.0.30319",
        "X-Content-Type-Options": "nosniff",
        "x-ms-keyvault-network-info": "conn_type=Ipv4;addr=67.171.12.239;act_addr_fam=InterNetwork;",
        "x-ms-keyvault-region": "westus2",
        "x-ms-keyvault-service-version": "1.1.10.0",
        "x-ms-request-id": "f6861e31-6697-4baa-bbc7-5439cb8bf7af",
        "X-Powered-By": "ASP.NET"
      },
      "ResponseBody": {
        "kid": "https://heathskv.vault.azure.net/keys/1376980348/a5d820c0e80a48a48a7159cb3ea4c95c",
        "value": "oW7wjbbPh3tAXYw2xepTpNSjda23MpriCeeXmbNqyGwa9GvejWE61fKqzKD8JvS74nkyO43OUrw5sQnu8lErgMUTH6LLlXrPBieKM7BXjeiXbq3rAD3VcNOBZjMBaWgLUqO-jDmrSmRQ5pmuLLJDVOo27mqgH0FzcSxFQ-2uOP9EwaQeAr4pbdQ2J29Vo-sIr4sW7ts3kGU-yK3gZcTzBfwENRVKSgIHbTTnfSNWI6ZfYUKDBwI1NYY3UaPSYVZIyCcRK3kzLp8NSz2_ywQvdG1d2woZS64tfFbPUZ5Dp4A3O3lctmbgnXAC9Hgw3UYWnAvoM4Fg6mkAO659cYpP9g"
      }
    },
    {
<<<<<<< HEAD
      "RequestUri": "https:\u002f\u002fdotnettestvault.vault.azure.net\u002fkeys\u002f1376980348\u002ff855bad05f7a43a2bdcb0c52ba68601e\u002fverify?api-version=7.1-preview",
=======
      "RequestUri": "https://heathskv.vault.azure.net/keys/1376980348/a5d820c0e80a48a48a7159cb3ea4c95c/verify?api-version=7.1",
>>>>>>> 2d11c666
      "RequestMethod": "POST",
      "RequestHeaders": {
        "Accept": "application/json",
        "Authorization": "Sanitized",
        "Content-Length": "423",
        "Content-Type": "application/json",
        "traceparent": "00-72af8010135a074f92e11a1c63f6a0ca-097116e3f4844e45-00",
        "User-Agent": [
          "azsdk-net-Security.KeyVault.Keys/4.1.0-dev.20200729.1",
          "(.NET Core 4.6.29017.01; Microsoft Windows 10.0.19041 )"
        ],
        "x-ms-client-request-id": "014382591d126af9f00cb00d286d8ef8",
        "x-ms-return-client-request-id": "true"
      },
      "RequestBody": {
        "alg": "RS256",
        "digest": "mWcKFxktQeJmOtMRUhVbKxpZ3DXDT0t8xkyI5-_0cXQ",
        "value": "oW7wjbbPh3tAXYw2xepTpNSjda23MpriCeeXmbNqyGwa9GvejWE61fKqzKD8JvS74nkyO43OUrw5sQnu8lErgMUTH6LLlXrPBieKM7BXjeiXbq3rAD3VcNOBZjMBaWgLUqO-jDmrSmRQ5pmuLLJDVOo27mqgH0FzcSxFQ-2uOP9EwaQeAr4pbdQ2J29Vo-sIr4sW7ts3kGU-yK3gZcTzBfwENRVKSgIHbTTnfSNWI6ZfYUKDBwI1NYY3UaPSYVZIyCcRK3kzLp8NSz2_ywQvdG1d2woZS64tfFbPUZ5Dp4A3O3lctmbgnXAC9Hgw3UYWnAvoM4Fg6mkAO659cYpP9g"
      },
      "StatusCode": 200,
      "ResponseHeaders": {
        "Cache-Control": "no-cache",
        "Content-Length": "14",
        "Content-Type": "application/json; charset=utf-8",
        "Date": "Wed, 29 Jul 2020 22:43:19 GMT",
        "Expires": "-1",
        "Pragma": "no-cache",
        "Strict-Transport-Security": "max-age=31536000;includeSubDomains",
        "X-AspNet-Version": "4.0.30319",
        "X-Content-Type-Options": "nosniff",
        "x-ms-keyvault-network-info": "conn_type=Ipv4;addr=67.171.12.239;act_addr_fam=InterNetwork;",
        "x-ms-keyvault-region": "westus2",
        "x-ms-keyvault-service-version": "1.1.10.0",
        "x-ms-request-id": "5e1fe2a6-044c-4d9b-a6dc-f1434337879e",
        "X-Powered-By": "ASP.NET"
      },
      "ResponseBody": {
        "value": true
      }
    },
    {
<<<<<<< HEAD
      "RequestUri": "https:\u002f\u002fdotnettestvault.vault.azure.net\u002fkeys\u002f1376980348\u002ff855bad05f7a43a2bdcb0c52ba68601e\u002fverify?api-version=7.1-preview",
=======
      "RequestUri": "https://heathskv.vault.azure.net/keys/1376980348/a5d820c0e80a48a48a7159cb3ea4c95c/verify?api-version=7.1",
>>>>>>> 2d11c666
      "RequestMethod": "POST",
      "RequestHeaders": {
        "Accept": "application/json",
        "Authorization": "Sanitized",
        "Content-Length": "423",
        "Content-Type": "application/json",
        "traceparent": "00-d299e01f5ac74f45bcbf6b3ef7ed2939-ef667b550f7c7e41-00",
        "User-Agent": [
          "azsdk-net-Security.KeyVault.Keys/4.1.0-dev.20200729.1",
          "(.NET Core 4.6.29017.01; Microsoft Windows 10.0.19041 )"
        ],
        "x-ms-client-request-id": "dff5e475298daebb89d4ac2edeb9c084",
        "x-ms-return-client-request-id": "true"
      },
      "RequestBody": {
        "alg": "RS256",
        "digest": "mWcKFxktQeJmOtMRUhVbKxpZ3DXDT0t8xkyI5-_0cXQ",
        "value": "oW7wjbbPh3tAXYw2xepTpNSjda23MpriCeeXmbNqyGwa9GvejWE61fKqzKD8JvS74nkyO43OUrw5sQnu8lErgMUTH6LLlXrPBieKM7BXjeiXbq3rAD3VcNOBZjMBaWgLUqO-jDmrSmRQ5pmuLLJDVOo27mqgH0FzcSxFQ-2uOP9EwaQeAr4pbdQ2J29Vo-sIr4sW7ts3kGU-yK3gZcTzBfwENRVKSgIHbTTnfSNWI6ZfYUKDBwI1NYY3UaPSYVZIyCcRK3kzLp8NSz2_ywQvdG1d2woZS64tfFbPUZ5Dp4A3O3lctmbgnXAC9Hgw3UYWnAvoM4Fg6mkAO659cYpP9g"
      },
      "StatusCode": 200,
      "ResponseHeaders": {
        "Cache-Control": "no-cache",
        "Content-Length": "14",
        "Content-Type": "application/json; charset=utf-8",
        "Date": "Wed, 29 Jul 2020 22:43:19 GMT",
        "Expires": "-1",
        "Pragma": "no-cache",
        "Strict-Transport-Security": "max-age=31536000;includeSubDomains",
        "X-AspNet-Version": "4.0.30319",
        "X-Content-Type-Options": "nosniff",
        "x-ms-keyvault-network-info": "conn_type=Ipv4;addr=67.171.12.239;act_addr_fam=InterNetwork;",
        "x-ms-keyvault-region": "westus2",
        "x-ms-keyvault-service-version": "1.1.10.0",
        "x-ms-request-id": "39e59408-dabc-4cea-b75b-458e386fed2d",
        "X-Powered-By": "ASP.NET"
      },
      "ResponseBody": {
        "value": true
      }
<<<<<<< HEAD
    },
    {
      "RequestUri": "https:\u002f\u002fdotnettestvault.vault.azure.net\u002fkeys\u002f1376980348?api-version=7.1-preview",
      "RequestMethod": "DELETE",
      "RequestHeaders": {
        "Accept": "application\u002fjson",
        "Authorization": "Sanitized",
        "Content-Type": "application\u002fjson",
        "Request-Id": "|410a2ccc-4e9928bed5806db0.",
        "User-Agent": [
          "azsdk-net-Security.KeyVault.Keys\u002f4.0.0-dev.20190809.1\u002bbf6dc88715a5e5de7b8e16b8d21a6608ca39b3f0",
          "(.NET Core 4.6.27817.01; Microsoft Windows 10.0.18362 )"
        ],
        "x-ms-client-request-id": "e5088e229d06d434ee371e9c5956230f",
        "x-ms-return-client-request-id": "true"
      },
      "RequestBody": null,
      "StatusCode": 200,
      "ResponseHeaders": {
        "Cache-Control": "no-cache",
        "Content-Length": "795",
        "Content-Type": "application\u002fjson; charset=utf-8",
        "Date": "Fri, 09 Aug 2019 09:42:18 GMT",
        "Expires": "-1",
        "Pragma": "no-cache",
        "Server": "Microsoft-IIS\u002f10.0",
        "Strict-Transport-Security": "max-age=31536000;includeSubDomains",
        "X-AspNet-Version": "4.0.30319",
        "X-Content-Type-Options": "nosniff",
        "x-ms-keyvault-network-info": "addr=98.237.193.253;act_addr_fam=InterNetwork;",
        "x-ms-keyvault-region": "westus",
        "x-ms-keyvault-service-version": "1.1.0.875",
        "x-ms-request-id": "1da5656a-9a1f-4eb2-b43a-80f5171956ce",
        "X-Powered-By": "ASP.NET"
      },
      "ResponseBody": {
        "recoveryId": "https:\u002f\u002fdotnettestvault.vault.azure.net\u002fdeletedkeys\u002f1376980348",
        "deletedDate": 1565343738,
        "scheduledPurgeDate": 1573119738,
        "key": {
          "kid": "https:\u002f\u002fdotnettestvault.vault.azure.net\u002fkeys\u002f1376980348\u002ff855bad05f7a43a2bdcb0c52ba68601e",
          "kty": "RSA",
          "key_ops": [
            "encrypt",
            "decrypt",
            "sign",
            "verify",
            "wrapKey",
            "unwrapKey"
          ],
          "n": "s4UD04OfF-Q5dprS-a3YHBBTorJCsi75jgBldPe8kD5RsbjhEenoSK98MHmiPc4L56la0GK5FTsCJSmsXrjUbQ-YCPAJFxFhC3W3S5ke4zch24MQp2gDe-HsC0xfBxf-GlTzCrHVljgfEJYl6DLMxtC9oPmLzywPWoGXsHkoee22kOE-wLTCVOxAeXGURNccmpT7V0WF8241yq4kvLlO09RIFxynWcAbWIfZtArn0eP534CV_rTD6WdYi7_HmUCpUN5gY5cTur2wSQ6O_o_38NRRyqiJ3btpoVv11ZlhcX_GareDO5iznC5JY70ztwBvShfYxrLpCoR6pO7LVXYG9w",
          "e": "AQAB"
        },
        "attributes": {
          "enabled": true,
          "created": 1565343737,
          "updated": 1565343737,
          "recoveryLevel": "Recoverable\u002bPurgeable"
        }
      }
    },
    {
      "RequestUri": "https:\u002f\u002fdotnettestvault.vault.azure.net\u002fdeletedkeys\u002f1376980348?api-version=7.1-preview",
      "RequestMethod": "DELETE",
      "RequestHeaders": {
        "Accept": "application\u002fjson",
        "Authorization": "Sanitized",
        "Content-Type": "application\u002fjson",
        "Request-Id": "|410a2cd0-4e9928bed5806db0.",
        "User-Agent": [
          "azsdk-net-Security.KeyVault.Keys\u002f4.0.0-dev.20190809.1\u002bbf6dc88715a5e5de7b8e16b8d21a6608ca39b3f0",
          "(.NET Core 4.6.27817.01; Microsoft Windows 10.0.18362 )"
        ],
        "x-ms-client-request-id": "d888be06076a6ac1830db582e6cbfa95",
        "x-ms-return-client-request-id": "true"
      },
      "RequestBody": null,
      "StatusCode": 204,
      "ResponseHeaders": {
        "Cache-Control": "no-cache",
        "Date": "Fri, 09 Aug 2019 09:42:28 GMT",
        "Expires": "-1",
        "Pragma": "no-cache",
        "Server": "Microsoft-IIS\u002f10.0",
        "Strict-Transport-Security": "max-age=31536000;includeSubDomains",
        "X-AspNet-Version": "4.0.30319",
        "X-Content-Type-Options": "nosniff",
        "x-ms-keyvault-network-info": "addr=98.237.193.253;act_addr_fam=InterNetwork;",
        "x-ms-keyvault-region": "westus",
        "x-ms-keyvault-service-version": "1.1.0.875",
        "x-ms-request-id": "1bbc9427-db7d-4937-a98f-b48b5a1918a2",
        "X-Powered-By": "ASP.NET"
      },
      "ResponseBody": []
=======
>>>>>>> 2d11c666
    }
  ],
  "Variables": {
    "AZURE_KEYVAULT_URL": "https://heathskv.vault.azure.net",
    "RandomSeed": "1586953481"
  }
}<|MERGE_RESOLUTION|>--- conflicted
+++ resolved
@@ -1,11 +1,7 @@
 {
   "Entries": [
     {
-<<<<<<< HEAD
-      "RequestUri": "https:\u002f\u002fdotnettestvault.vault.azure.net\u002fkeys\u002f1376980348\u002fcreate?api-version=7.1-preview",
-=======
       "RequestUri": "https://heathskv.vault.azure.net/keys/1376980348/create?api-version=7.1",
->>>>>>> 2d11c666
       "RequestMethod": "POST",
       "RequestHeaders": {
         "Accept": "application/json",
@@ -45,11 +41,7 @@
       }
     },
     {
-<<<<<<< HEAD
-      "RequestUri": "https:\u002f\u002fdotnettestvault.vault.azure.net\u002fkeys\u002f1376980348\u002fcreate?api-version=7.1-preview",
-=======
       "RequestUri": "https://heathskv.vault.azure.net/keys/1376980348/create?api-version=7.1",
->>>>>>> 2d11c666
       "RequestMethod": "POST",
       "RequestHeaders": {
         "Accept": "application/json",
@@ -109,11 +101,7 @@
       }
     },
     {
-<<<<<<< HEAD
-      "RequestUri": "https:\u002f\u002fdotnettestvault.vault.azure.net\u002fkeys\u002f1376980348\u002ff855bad05f7a43a2bdcb0c52ba68601e\u002fsign?api-version=7.1-preview",
-=======
       "RequestUri": "https://heathskv.vault.azure.net/keys/1376980348/a5d820c0e80a48a48a7159cb3ea4c95c/sign?api-version=7.1",
->>>>>>> 2d11c666
       "RequestMethod": "POST",
       "RequestHeaders": {
         "Accept": "application/json",
@@ -155,11 +143,7 @@
       }
     },
     {
-<<<<<<< HEAD
-      "RequestUri": "https:\u002f\u002fdotnettestvault.vault.azure.net\u002fkeys\u002f1376980348\u002ff855bad05f7a43a2bdcb0c52ba68601e\u002fsign?api-version=7.1-preview",
-=======
       "RequestUri": "https://heathskv.vault.azure.net/keys/1376980348/a5d820c0e80a48a48a7159cb3ea4c95c/sign?api-version=7.1",
->>>>>>> 2d11c666
       "RequestMethod": "POST",
       "RequestHeaders": {
         "Accept": "application/json",
@@ -201,11 +185,7 @@
       }
     },
     {
-<<<<<<< HEAD
-      "RequestUri": "https:\u002f\u002fdotnettestvault.vault.azure.net\u002fkeys\u002f1376980348\u002ff855bad05f7a43a2bdcb0c52ba68601e\u002fverify?api-version=7.1-preview",
-=======
       "RequestUri": "https://heathskv.vault.azure.net/keys/1376980348/a5d820c0e80a48a48a7159cb3ea4c95c/verify?api-version=7.1",
->>>>>>> 2d11c666
       "RequestMethod": "POST",
       "RequestHeaders": {
         "Accept": "application/json",
@@ -247,11 +227,7 @@
       }
     },
     {
-<<<<<<< HEAD
-      "RequestUri": "https:\u002f\u002fdotnettestvault.vault.azure.net\u002fkeys\u002f1376980348\u002ff855bad05f7a43a2bdcb0c52ba68601e\u002fverify?api-version=7.1-preview",
-=======
       "RequestUri": "https://heathskv.vault.azure.net/keys/1376980348/a5d820c0e80a48a48a7159cb3ea4c95c/verify?api-version=7.1",
->>>>>>> 2d11c666
       "RequestMethod": "POST",
       "RequestHeaders": {
         "Accept": "application/json",
@@ -291,103 +267,6 @@
       "ResponseBody": {
         "value": true
       }
-<<<<<<< HEAD
-    },
-    {
-      "RequestUri": "https:\u002f\u002fdotnettestvault.vault.azure.net\u002fkeys\u002f1376980348?api-version=7.1-preview",
-      "RequestMethod": "DELETE",
-      "RequestHeaders": {
-        "Accept": "application\u002fjson",
-        "Authorization": "Sanitized",
-        "Content-Type": "application\u002fjson",
-        "Request-Id": "|410a2ccc-4e9928bed5806db0.",
-        "User-Agent": [
-          "azsdk-net-Security.KeyVault.Keys\u002f4.0.0-dev.20190809.1\u002bbf6dc88715a5e5de7b8e16b8d21a6608ca39b3f0",
-          "(.NET Core 4.6.27817.01; Microsoft Windows 10.0.18362 )"
-        ],
-        "x-ms-client-request-id": "e5088e229d06d434ee371e9c5956230f",
-        "x-ms-return-client-request-id": "true"
-      },
-      "RequestBody": null,
-      "StatusCode": 200,
-      "ResponseHeaders": {
-        "Cache-Control": "no-cache",
-        "Content-Length": "795",
-        "Content-Type": "application\u002fjson; charset=utf-8",
-        "Date": "Fri, 09 Aug 2019 09:42:18 GMT",
-        "Expires": "-1",
-        "Pragma": "no-cache",
-        "Server": "Microsoft-IIS\u002f10.0",
-        "Strict-Transport-Security": "max-age=31536000;includeSubDomains",
-        "X-AspNet-Version": "4.0.30319",
-        "X-Content-Type-Options": "nosniff",
-        "x-ms-keyvault-network-info": "addr=98.237.193.253;act_addr_fam=InterNetwork;",
-        "x-ms-keyvault-region": "westus",
-        "x-ms-keyvault-service-version": "1.1.0.875",
-        "x-ms-request-id": "1da5656a-9a1f-4eb2-b43a-80f5171956ce",
-        "X-Powered-By": "ASP.NET"
-      },
-      "ResponseBody": {
-        "recoveryId": "https:\u002f\u002fdotnettestvault.vault.azure.net\u002fdeletedkeys\u002f1376980348",
-        "deletedDate": 1565343738,
-        "scheduledPurgeDate": 1573119738,
-        "key": {
-          "kid": "https:\u002f\u002fdotnettestvault.vault.azure.net\u002fkeys\u002f1376980348\u002ff855bad05f7a43a2bdcb0c52ba68601e",
-          "kty": "RSA",
-          "key_ops": [
-            "encrypt",
-            "decrypt",
-            "sign",
-            "verify",
-            "wrapKey",
-            "unwrapKey"
-          ],
-          "n": "s4UD04OfF-Q5dprS-a3YHBBTorJCsi75jgBldPe8kD5RsbjhEenoSK98MHmiPc4L56la0GK5FTsCJSmsXrjUbQ-YCPAJFxFhC3W3S5ke4zch24MQp2gDe-HsC0xfBxf-GlTzCrHVljgfEJYl6DLMxtC9oPmLzywPWoGXsHkoee22kOE-wLTCVOxAeXGURNccmpT7V0WF8241yq4kvLlO09RIFxynWcAbWIfZtArn0eP534CV_rTD6WdYi7_HmUCpUN5gY5cTur2wSQ6O_o_38NRRyqiJ3btpoVv11ZlhcX_GareDO5iznC5JY70ztwBvShfYxrLpCoR6pO7LVXYG9w",
-          "e": "AQAB"
-        },
-        "attributes": {
-          "enabled": true,
-          "created": 1565343737,
-          "updated": 1565343737,
-          "recoveryLevel": "Recoverable\u002bPurgeable"
-        }
-      }
-    },
-    {
-      "RequestUri": "https:\u002f\u002fdotnettestvault.vault.azure.net\u002fdeletedkeys\u002f1376980348?api-version=7.1-preview",
-      "RequestMethod": "DELETE",
-      "RequestHeaders": {
-        "Accept": "application\u002fjson",
-        "Authorization": "Sanitized",
-        "Content-Type": "application\u002fjson",
-        "Request-Id": "|410a2cd0-4e9928bed5806db0.",
-        "User-Agent": [
-          "azsdk-net-Security.KeyVault.Keys\u002f4.0.0-dev.20190809.1\u002bbf6dc88715a5e5de7b8e16b8d21a6608ca39b3f0",
-          "(.NET Core 4.6.27817.01; Microsoft Windows 10.0.18362 )"
-        ],
-        "x-ms-client-request-id": "d888be06076a6ac1830db582e6cbfa95",
-        "x-ms-return-client-request-id": "true"
-      },
-      "RequestBody": null,
-      "StatusCode": 204,
-      "ResponseHeaders": {
-        "Cache-Control": "no-cache",
-        "Date": "Fri, 09 Aug 2019 09:42:28 GMT",
-        "Expires": "-1",
-        "Pragma": "no-cache",
-        "Server": "Microsoft-IIS\u002f10.0",
-        "Strict-Transport-Security": "max-age=31536000;includeSubDomains",
-        "X-AspNet-Version": "4.0.30319",
-        "X-Content-Type-Options": "nosniff",
-        "x-ms-keyvault-network-info": "addr=98.237.193.253;act_addr_fam=InterNetwork;",
-        "x-ms-keyvault-region": "westus",
-        "x-ms-keyvault-service-version": "1.1.0.875",
-        "x-ms-request-id": "1bbc9427-db7d-4937-a98f-b48b5a1918a2",
-        "X-Powered-By": "ASP.NET"
-      },
-      "ResponseBody": []
-=======
->>>>>>> 2d11c666
     }
   ],
   "Variables": {
