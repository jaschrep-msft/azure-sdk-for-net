{
  "Entries": [
    {
<<<<<<< HEAD
      "RequestUri": "https://heathskv.vault.azure.net/keys/1325397476/create?api-version=7.1-preview",
=======
      "RequestUri": "https://heathskv.vault.azure.net/keys/1325397476/create?api-version=7.1",
>>>>>>> 2d11c666
      "RequestMethod": "POST",
      "RequestHeaders": {
        "Accept": "application/json",
        "Content-Type": "application/json",
        "traceparent": "00-7927a030025de94297a50999a258f570-1649750621b0104e-00",
        "User-Agent": [
          "azsdk-net-Security.KeyVault.Keys/4.1.0-dev.20200729.1",
          "(.NET Core 4.6.29017.01; Microsoft Windows 10.0.19041 )"
        ],
        "x-ms-client-request-id": "223892d05583e51a1003317dc80843a2",
        "x-ms-return-client-request-id": "true"
      },
      "RequestBody": null,
      "StatusCode": 401,
      "ResponseHeaders": {
        "Cache-Control": "no-cache",
        "Content-Length": "87",
        "Content-Type": "application/json; charset=utf-8",
        "Date": "Wed, 29 Jul 2020 22:42:50 GMT",
        "Expires": "-1",
        "Pragma": "no-cache",
        "Strict-Transport-Security": "max-age=31536000;includeSubDomains",
        "WWW-Authenticate": "Bearer authorization=\u0022https://login.windows.net/72f988bf-86f1-41af-91ab-2d7cd011db47\u0022, resource=\u0022https://vault.azure.net\u0022",
        "X-AspNet-Version": "4.0.30319",
        "X-Content-Type-Options": "nosniff",
        "x-ms-keyvault-network-info": "conn_type=Ipv4;addr=67.171.12.239;act_addr_fam=InterNetwork;",
        "x-ms-keyvault-region": "westus2",
        "x-ms-keyvault-service-version": "1.1.10.0",
        "x-ms-request-id": "a38a37be-0f5b-49aa-a57f-b512d9b1ab65",
        "X-Powered-By": "ASP.NET"
      },
      "ResponseBody": {
        "error": {
          "code": "Unauthorized",
          "message": "Request is missing a Bearer or PoP token."
        }
      }
    },
    {
<<<<<<< HEAD
      "RequestUri": "https://heathskv.vault.azure.net/keys/1325397476/create?api-version=7.1-preview",
=======
      "RequestUri": "https://heathskv.vault.azure.net/keys/1325397476/create?api-version=7.1",
>>>>>>> 2d11c666
      "RequestMethod": "POST",
      "RequestHeaders": {
        "Accept": "application/json",
        "Authorization": "Sanitized",
        "Content-Length": "13",
        "Content-Type": "application/json",
        "traceparent": "00-7927a030025de94297a50999a258f570-1649750621b0104e-00",
        "User-Agent": [
          "azsdk-net-Security.KeyVault.Keys/4.1.0-dev.20200729.1",
          "(.NET Core 4.6.29017.01; Microsoft Windows 10.0.19041 )"
        ],
        "x-ms-client-request-id": "223892d05583e51a1003317dc80843a2",
        "x-ms-return-client-request-id": "true"
      },
      "RequestBody": {
        "kty": "RSA"
      },
      "StatusCode": 200,
      "ResponseHeaders": {
        "Cache-Control": "no-cache",
        "Content-Length": "674",
        "Content-Type": "application/json; charset=utf-8",
        "Date": "Wed, 29 Jul 2020 22:42:52 GMT",
        "Expires": "-1",
        "Pragma": "no-cache",
        "Strict-Transport-Security": "max-age=31536000;includeSubDomains",
        "X-AspNet-Version": "4.0.30319",
        "X-Content-Type-Options": "nosniff",
        "x-ms-keyvault-network-info": "conn_type=Ipv4;addr=67.171.12.239;act_addr_fam=InterNetwork;",
        "x-ms-keyvault-region": "westus2",
        "x-ms-keyvault-service-version": "1.1.10.0",
        "x-ms-request-id": "5be16fb2-36ea-481c-a674-e13fa2d1e0aa",
        "X-Powered-By": "ASP.NET"
      },
      "ResponseBody": {
        "key": {
          "kid": "https://heathskv.vault.azure.net/keys/1325397476/ad2bcce15596455e8c04b725c0173b5d",
          "kty": "RSA",
          "key_ops": [
            "encrypt",
            "decrypt",
            "sign",
            "verify",
            "wrapKey",
            "unwrapKey"
          ],
          "n": "13ICm4DvxBRY-iXgaWxjtGVx__aPkmbocyxVPDta6B8nn5sYlem2m3GQEVKH_0_ztNYmJr4Yxyb0voBtB9bdKMS4PNIXW2ZK0D8g4_Exyed6ZrixO1yjFXkKh8T6QMzbo2pMeQeyXF7iP4OIAv5wrU1EOsmn7qrcwRZHhSDVd65GOeWgwiqLuvd_mdEonQYMgg8KLsmH-0nbL2UNyFXX6129j83XbUcP_7B-5rrduCIkVb9HJiQ8-otfEiJFa_yZI5bR9LaR4DjPuO40-1D6IrPqRApC6TNyzv5mIoD-BcHqzkrvRvVQGz1g8do70BMQ8qwT3pDTUzfNB2SwDyrlSQ",
          "e": "AQAB"
        },
        "attributes": {
          "enabled": true,
          "created": 1596062572,
          "updated": 1596062572,
          "recoveryLevel": "Recoverable\u002BPurgeable",
          "recoverableDays": 90
        }
      }
    },
    {
<<<<<<< HEAD
      "RequestUri": "https://heathskv.vault.azure.net/keys/1325397476/9ccf993ff61b467b853eda4bdbb98a18?api-version=7.1-preview",
=======
      "RequestUri": "https://heathskv.vault.azure.net/keys/1325397476/ad2bcce15596455e8c04b725c0173b5d?api-version=7.1",
>>>>>>> 2d11c666
      "RequestMethod": "GET",
      "RequestHeaders": {
        "Accept": "application/json",
        "Authorization": "Sanitized",
        "Content-Type": "application/json",
        "traceparent": "00-6da147c304e59c42a70a6ef8980b1826-bd3767f0d1d97b4a-00",
        "User-Agent": [
          "azsdk-net-Security.KeyVault.Keys/4.1.0-dev.20200729.1",
          "(.NET Core 4.6.29017.01; Microsoft Windows 10.0.19041 )"
        ],
        "x-ms-client-request-id": "991dfb3b359cd23a564cc0553567cf88",
        "x-ms-return-client-request-id": "true"
      },
      "RequestBody": null,
      "StatusCode": 200,
      "ResponseHeaders": {
        "Cache-Control": "no-cache",
        "Content-Length": "674",
        "Content-Type": "application/json; charset=utf-8",
        "Date": "Wed, 29 Jul 2020 22:42:52 GMT",
        "Expires": "-1",
        "Pragma": "no-cache",
        "Strict-Transport-Security": "max-age=31536000;includeSubDomains",
        "X-AspNet-Version": "4.0.30319",
        "X-Content-Type-Options": "nosniff",
        "x-ms-keyvault-network-info": "conn_type=Ipv4;addr=67.171.12.239;act_addr_fam=InterNetwork;",
        "x-ms-keyvault-region": "westus2",
        "x-ms-keyvault-service-version": "1.1.10.0",
        "x-ms-request-id": "760129eb-dc50-4615-95a7-765ed407098d",
        "X-Powered-By": "ASP.NET"
      },
      "ResponseBody": {
        "key": {
          "kid": "https://heathskv.vault.azure.net/keys/1325397476/ad2bcce15596455e8c04b725c0173b5d",
          "kty": "RSA",
          "key_ops": [
            "encrypt",
            "decrypt",
            "sign",
            "verify",
            "wrapKey",
            "unwrapKey"
          ],
          "n": "13ICm4DvxBRY-iXgaWxjtGVx__aPkmbocyxVPDta6B8nn5sYlem2m3GQEVKH_0_ztNYmJr4Yxyb0voBtB9bdKMS4PNIXW2ZK0D8g4_Exyed6ZrixO1yjFXkKh8T6QMzbo2pMeQeyXF7iP4OIAv5wrU1EOsmn7qrcwRZHhSDVd65GOeWgwiqLuvd_mdEonQYMgg8KLsmH-0nbL2UNyFXX6129j83XbUcP_7B-5rrduCIkVb9HJiQ8-otfEiJFa_yZI5bR9LaR4DjPuO40-1D6IrPqRApC6TNyzv5mIoD-BcHqzkrvRvVQGz1g8do70BMQ8qwT3pDTUzfNB2SwDyrlSQ",
          "e": "AQAB"
        },
        "attributes": {
          "enabled": true,
          "created": 1596062572,
          "updated": 1596062572,
          "recoveryLevel": "Recoverable\u002BPurgeable",
          "recoverableDays": 90
        }
      }
    },
    {
<<<<<<< HEAD
      "RequestUri": "https://heathskv.vault.azure.net/keys/1325397476/9ccf993ff61b467b853eda4bdbb98a18/sign?api-version=7.1-preview",
=======
      "RequestUri": "https://heathskv.vault.azure.net/keys/1325397476/ad2bcce15596455e8c04b725c0173b5d/sign?api-version=7.1",
>>>>>>> 2d11c666
      "RequestMethod": "POST",
      "RequestHeaders": {
        "Accept": "application/json",
        "Authorization": "Sanitized",
        "Content-Length": "112",
        "Content-Type": "application/json",
        "traceparent": "00-6da147c304e59c42a70a6ef8980b1826-1629050fb041774f-00",
        "User-Agent": [
          "azsdk-net-Security.KeyVault.Keys/4.1.0-dev.20200729.1",
          "(.NET Core 4.6.29017.01; Microsoft Windows 10.0.19041 )"
        ],
        "x-ms-client-request-id": "bcc60c50ac26b5cffb359c3002af3bae",
        "x-ms-return-client-request-id": "true"
      },
      "RequestBody": {
        "alg": "PS512",
        "value": "vCqZ5pITPnqbVWrLZZGoU1A90y81ddsTQJvhuLwQ1CUk66LRUy5XAnWgX4nDeEfbl7cW5RzwVuCx3vS8CfWz-w"
      },
      "StatusCode": 200,
      "ResponseHeaders": {
        "Cache-Control": "no-cache",
        "Content-Length": "444",
        "Content-Type": "application/json; charset=utf-8",
        "Date": "Wed, 29 Jul 2020 22:42:52 GMT",
        "Expires": "-1",
        "Pragma": "no-cache",
        "Strict-Transport-Security": "max-age=31536000;includeSubDomains",
        "X-AspNet-Version": "4.0.30319",
        "X-Content-Type-Options": "nosniff",
        "x-ms-keyvault-network-info": "conn_type=Ipv4;addr=67.171.12.239;act_addr_fam=InterNetwork;",
        "x-ms-keyvault-region": "westus2",
        "x-ms-keyvault-service-version": "1.1.10.0",
        "x-ms-request-id": "b90271da-57e1-4756-b765-28d8b46950fa",
        "X-Powered-By": "ASP.NET"
      },
      "ResponseBody": {
        "kid": "https://heathskv.vault.azure.net/keys/1325397476/ad2bcce15596455e8c04b725c0173b5d",
        "value": "qsjeViuYrF9uWMHp62yYXke0m8MzzsuUfGDdl4o7rualkIYVA7H8NPRSoTawE6ZpGn3EcgzCA3MM73YtKcvFnf56VWxQ4OzrapCqhSofUjAo6lzBuX747zAPE_k8dA-0HOo2VlT51KRv_f6MLcDz-0ql_xljc_oYa5cApObnHv9xFj1clu19ZhmSHdVsGmqrR6v4R_EcDpXnLCKslNyDwaqnx2hTxmtHPPpf2r34a27lJlAxr8WR2LMmXbdBV4imwl6hK8mUkmwMLEgjlklt_fQo8yBPtbnsWDedmxSf5IB98zfTNCHIzAU4erEWvGbyNAuhF8wXZ80uCaEWDsAnyA"
      }
<<<<<<< HEAD
    },
    {
      "RequestUri": "https://heathskv.vault.azure.net/keys/1325397476?api-version=7.1-preview",
      "RequestMethod": "DELETE",
      "RequestHeaders": {
        "Accept": "application/json",
        "Authorization": "Sanitized",
        "Content-Type": "application/json",
        "traceparent": "00-b4e60b8634f58743bce490946fd05702-e4036f8a1d84a241-00",
        "User-Agent": [
          "azsdk-net-Security.KeyVault.Keys/4.0.0-dev.20190923.1\u002B19f09c2516ea3e7d461309968d8e56c58f954687",
          "(.NET Core 4.6.27817.01; Microsoft Windows 10.0.18362 )"
        ],
        "x-ms-client-request-id": "1a760bae1a698088d20f3f87e114e270",
        "x-ms-return-client-request-id": "true"
      },
      "RequestBody": null,
      "StatusCode": 200,
      "ResponseHeaders": {
        "Cache-Control": "no-cache",
        "Content-Length": "781",
        "Content-Type": "application/json; charset=utf-8",
        "Date": "Mon, 23 Sep 2019 17:54:25 GMT",
        "Expires": "-1",
        "Pragma": "no-cache",
        "Server": "Microsoft-IIS/10.0",
        "Strict-Transport-Security": "max-age=31536000;includeSubDomains",
        "X-AspNet-Version": "4.0.30319",
        "X-Content-Type-Options": "nosniff",
        "x-ms-keyvault-network-info": "addr=131.107.147.193;act_addr_fam=InterNetwork;",
        "x-ms-keyvault-region": "westus",
        "x-ms-keyvault-service-version": "1.1.0.878",
        "x-ms-request-id": "df1e93eb-d517-4fac-bc44-5f3580225f89",
        "X-Powered-By": "ASP.NET"
      },
      "ResponseBody": {
        "recoveryId": "https://heathskv.vault.azure.net/deletedkeys/1325397476",
        "deletedDate": 1569261265,
        "scheduledPurgeDate": 1577037265,
        "key": {
          "kid": "https://heathskv.vault.azure.net/keys/1325397476/9ccf993ff61b467b853eda4bdbb98a18",
          "kty": "RSA",
          "key_ops": [
            "encrypt",
            "decrypt",
            "sign",
            "verify",
            "wrapKey",
            "unwrapKey"
          ],
          "n": "p68FvXME7jkoXZWPF2urHXC5rGSZ3YVKqSv903E5JKfPQ_CqMvhx_EfdaCqF4lyAYQtMkrrpAv2y3xmT2JG8BBTuxO5QDzZyPORJSwUx_SrAjXcn0jnCGHk7d-7oou580Ql6Pid1Cue6Bvwdq9p5lppiwpt1U_7vXby_uelDSNCUQRh8kuQ4iKASLEKHaS1MB7SmcsgtBffhut7HPFVbbT-mKqdn0l3dPqjDBsqim_ORW5plmif-C9e_lhi3UxueKodGTIyKrgzOkD6wTTbc9Klb_KrlmDj_sPv3sAUdgtr0Ri0Qs05FL6G8DA_kFF_CIcLx07uT41UYr5H_6cXFAw",
          "e": "AQAB"
        },
        "attributes": {
          "enabled": true,
          "created": 1569261265,
          "updated": 1569261265,
          "recoveryLevel": "Recoverable\u002BPurgeable"
        }
      }
    },
    {
      "RequestUri": "https://heathskv.vault.azure.net/deletedkeys/1325397476?api-version=7.1-preview",
      "RequestMethod": "DELETE",
      "RequestHeaders": {
        "Accept": "application/json",
        "Authorization": "Sanitized",
        "Content-Type": "application/json",
        "traceparent": "00-cf84996c429fcd478b642b07c06dfab5-18b01f8db0483448-00",
        "User-Agent": [
          "azsdk-net-Security.KeyVault.Keys/4.0.0-dev.20190923.1\u002B19f09c2516ea3e7d461309968d8e56c58f954687",
          "(.NET Core 4.6.27817.01; Microsoft Windows 10.0.18362 )"
        ],
        "x-ms-client-request-id": "d4d6215d04d19b78ad903c6f76191144",
        "x-ms-return-client-request-id": "true"
      },
      "RequestBody": null,
      "StatusCode": 204,
      "ResponseHeaders": {
        "Cache-Control": "no-cache",
        "Date": "Mon, 23 Sep 2019 17:54:45 GMT",
        "Expires": "-1",
        "Pragma": "no-cache",
        "Server": "Microsoft-IIS/10.0",
        "Strict-Transport-Security": "max-age=31536000;includeSubDomains",
        "X-AspNet-Version": "4.0.30319",
        "X-Content-Type-Options": "nosniff",
        "x-ms-keyvault-network-info": "addr=131.107.147.193;act_addr_fam=InterNetwork;",
        "x-ms-keyvault-region": "westus",
        "x-ms-keyvault-service-version": "1.1.0.878",
        "x-ms-request-id": "72d63551-a91f-46a2-a360-86df9f20a8a4",
        "X-Powered-By": "ASP.NET"
      },
      "ResponseBody": []
=======
>>>>>>> 2d11c666
    }
  ],
  "Variables": {
    "AZURE_KEYVAULT_URL": "https://heathskv.vault.azure.net",
    "RandomSeed": "1176703152"
  }
}<|MERGE_RESOLUTION|>--- conflicted
+++ resolved
@@ -1,11 +1,7 @@
 {
   "Entries": [
     {
-<<<<<<< HEAD
-      "RequestUri": "https://heathskv.vault.azure.net/keys/1325397476/create?api-version=7.1-preview",
-=======
       "RequestUri": "https://heathskv.vault.azure.net/keys/1325397476/create?api-version=7.1",
->>>>>>> 2d11c666
       "RequestMethod": "POST",
       "RequestHeaders": {
         "Accept": "application/json",
@@ -45,11 +41,7 @@
       }
     },
     {
-<<<<<<< HEAD
-      "RequestUri": "https://heathskv.vault.azure.net/keys/1325397476/create?api-version=7.1-preview",
-=======
       "RequestUri": "https://heathskv.vault.azure.net/keys/1325397476/create?api-version=7.1",
->>>>>>> 2d11c666
       "RequestMethod": "POST",
       "RequestHeaders": {
         "Accept": "application/json",
@@ -109,11 +101,7 @@
       }
     },
     {
-<<<<<<< HEAD
-      "RequestUri": "https://heathskv.vault.azure.net/keys/1325397476/9ccf993ff61b467b853eda4bdbb98a18?api-version=7.1-preview",
-=======
       "RequestUri": "https://heathskv.vault.azure.net/keys/1325397476/ad2bcce15596455e8c04b725c0173b5d?api-version=7.1",
->>>>>>> 2d11c666
       "RequestMethod": "GET",
       "RequestHeaders": {
         "Accept": "application/json",
@@ -170,11 +158,7 @@
       }
     },
     {
-<<<<<<< HEAD
-      "RequestUri": "https://heathskv.vault.azure.net/keys/1325397476/9ccf993ff61b467b853eda4bdbb98a18/sign?api-version=7.1-preview",
-=======
       "RequestUri": "https://heathskv.vault.azure.net/keys/1325397476/ad2bcce15596455e8c04b725c0173b5d/sign?api-version=7.1",
->>>>>>> 2d11c666
       "RequestMethod": "POST",
       "RequestHeaders": {
         "Accept": "application/json",
@@ -214,103 +198,6 @@
         "kid": "https://heathskv.vault.azure.net/keys/1325397476/ad2bcce15596455e8c04b725c0173b5d",
         "value": "qsjeViuYrF9uWMHp62yYXke0m8MzzsuUfGDdl4o7rualkIYVA7H8NPRSoTawE6ZpGn3EcgzCA3MM73YtKcvFnf56VWxQ4OzrapCqhSofUjAo6lzBuX747zAPE_k8dA-0HOo2VlT51KRv_f6MLcDz-0ql_xljc_oYa5cApObnHv9xFj1clu19ZhmSHdVsGmqrR6v4R_EcDpXnLCKslNyDwaqnx2hTxmtHPPpf2r34a27lJlAxr8WR2LMmXbdBV4imwl6hK8mUkmwMLEgjlklt_fQo8yBPtbnsWDedmxSf5IB98zfTNCHIzAU4erEWvGbyNAuhF8wXZ80uCaEWDsAnyA"
       }
-<<<<<<< HEAD
-    },
-    {
-      "RequestUri": "https://heathskv.vault.azure.net/keys/1325397476?api-version=7.1-preview",
-      "RequestMethod": "DELETE",
-      "RequestHeaders": {
-        "Accept": "application/json",
-        "Authorization": "Sanitized",
-        "Content-Type": "application/json",
-        "traceparent": "00-b4e60b8634f58743bce490946fd05702-e4036f8a1d84a241-00",
-        "User-Agent": [
-          "azsdk-net-Security.KeyVault.Keys/4.0.0-dev.20190923.1\u002B19f09c2516ea3e7d461309968d8e56c58f954687",
-          "(.NET Core 4.6.27817.01; Microsoft Windows 10.0.18362 )"
-        ],
-        "x-ms-client-request-id": "1a760bae1a698088d20f3f87e114e270",
-        "x-ms-return-client-request-id": "true"
-      },
-      "RequestBody": null,
-      "StatusCode": 200,
-      "ResponseHeaders": {
-        "Cache-Control": "no-cache",
-        "Content-Length": "781",
-        "Content-Type": "application/json; charset=utf-8",
-        "Date": "Mon, 23 Sep 2019 17:54:25 GMT",
-        "Expires": "-1",
-        "Pragma": "no-cache",
-        "Server": "Microsoft-IIS/10.0",
-        "Strict-Transport-Security": "max-age=31536000;includeSubDomains",
-        "X-AspNet-Version": "4.0.30319",
-        "X-Content-Type-Options": "nosniff",
-        "x-ms-keyvault-network-info": "addr=131.107.147.193;act_addr_fam=InterNetwork;",
-        "x-ms-keyvault-region": "westus",
-        "x-ms-keyvault-service-version": "1.1.0.878",
-        "x-ms-request-id": "df1e93eb-d517-4fac-bc44-5f3580225f89",
-        "X-Powered-By": "ASP.NET"
-      },
-      "ResponseBody": {
-        "recoveryId": "https://heathskv.vault.azure.net/deletedkeys/1325397476",
-        "deletedDate": 1569261265,
-        "scheduledPurgeDate": 1577037265,
-        "key": {
-          "kid": "https://heathskv.vault.azure.net/keys/1325397476/9ccf993ff61b467b853eda4bdbb98a18",
-          "kty": "RSA",
-          "key_ops": [
-            "encrypt",
-            "decrypt",
-            "sign",
-            "verify",
-            "wrapKey",
-            "unwrapKey"
-          ],
-          "n": "p68FvXME7jkoXZWPF2urHXC5rGSZ3YVKqSv903E5JKfPQ_CqMvhx_EfdaCqF4lyAYQtMkrrpAv2y3xmT2JG8BBTuxO5QDzZyPORJSwUx_SrAjXcn0jnCGHk7d-7oou580Ql6Pid1Cue6Bvwdq9p5lppiwpt1U_7vXby_uelDSNCUQRh8kuQ4iKASLEKHaS1MB7SmcsgtBffhut7HPFVbbT-mKqdn0l3dPqjDBsqim_ORW5plmif-C9e_lhi3UxueKodGTIyKrgzOkD6wTTbc9Klb_KrlmDj_sPv3sAUdgtr0Ri0Qs05FL6G8DA_kFF_CIcLx07uT41UYr5H_6cXFAw",
-          "e": "AQAB"
-        },
-        "attributes": {
-          "enabled": true,
-          "created": 1569261265,
-          "updated": 1569261265,
-          "recoveryLevel": "Recoverable\u002BPurgeable"
-        }
-      }
-    },
-    {
-      "RequestUri": "https://heathskv.vault.azure.net/deletedkeys/1325397476?api-version=7.1-preview",
-      "RequestMethod": "DELETE",
-      "RequestHeaders": {
-        "Accept": "application/json",
-        "Authorization": "Sanitized",
-        "Content-Type": "application/json",
-        "traceparent": "00-cf84996c429fcd478b642b07c06dfab5-18b01f8db0483448-00",
-        "User-Agent": [
-          "azsdk-net-Security.KeyVault.Keys/4.0.0-dev.20190923.1\u002B19f09c2516ea3e7d461309968d8e56c58f954687",
-          "(.NET Core 4.6.27817.01; Microsoft Windows 10.0.18362 )"
-        ],
-        "x-ms-client-request-id": "d4d6215d04d19b78ad903c6f76191144",
-        "x-ms-return-client-request-id": "true"
-      },
-      "RequestBody": null,
-      "StatusCode": 204,
-      "ResponseHeaders": {
-        "Cache-Control": "no-cache",
-        "Date": "Mon, 23 Sep 2019 17:54:45 GMT",
-        "Expires": "-1",
-        "Pragma": "no-cache",
-        "Server": "Microsoft-IIS/10.0",
-        "Strict-Transport-Security": "max-age=31536000;includeSubDomains",
-        "X-AspNet-Version": "4.0.30319",
-        "X-Content-Type-Options": "nosniff",
-        "x-ms-keyvault-network-info": "addr=131.107.147.193;act_addr_fam=InterNetwork;",
-        "x-ms-keyvault-region": "westus",
-        "x-ms-keyvault-service-version": "1.1.0.878",
-        "x-ms-request-id": "72d63551-a91f-46a2-a360-86df9f20a8a4",
-        "X-Powered-By": "ASP.NET"
-      },
-      "ResponseBody": []
-=======
->>>>>>> 2d11c666
     }
   ],
   "Variables": {
