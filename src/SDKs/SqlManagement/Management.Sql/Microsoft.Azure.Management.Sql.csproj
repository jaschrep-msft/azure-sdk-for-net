--- conflicted
+++ resolved
@@ -7,22 +7,15 @@
 		<PackageId>Microsoft.Azure.Management.Sql</PackageId>
 		<Description>Azure SQL Management SDK library</Description>
 		<AssemblyName>Microsoft.Azure.Management.Sql</AssemblyName>
-<<<<<<< HEAD
 		<Version>1.21.0-preview</Version>
-=======
-		<Version>1.20.1-preview</Version>
->>>>>>> 274e7d01
 		<PackageTags>Microsoft Azure SQL Management;SQL;SQL Management;</PackageTags>
 		<PackageReleaseNotes>
 			<![CDATA[
 New features:
-<<<<<<< HEAD
 - Support Vulnerability Assessment on Managed Instance
-=======
 - Added support for Managed Instance keys and encryption protectors.
 - Added support for DatabaseVulnerabilityAssessment.StorageAccountAccessKey, which causes DatabaseVulnerabilityAssessment.StorageContainerSasKey to no longer be a required property.
 - Added support for Managed Instance DnsZone, DnsZonePartner and Collation properties
->>>>>>> 274e7d01
       ]]>
 		</PackageReleaseNotes>
 	</PropertyGroup>
