
// <auto-generated>
// Code generated by Microsoft (R) AutoRest Code Generator.
// Changes may cause incorrect behavior and will be lost if the code is
// regenerated.
// </auto-generated>

namespace Microsoft.Azure.Management.Sql
{
  using System;
  using System.Collections.Generic;
  using System.Linq;

  internal static partial class SdkInfo
  {
      public static IEnumerable<Tuple<string, string, string>> ApiInfo_SqlManagementClient
      {
          get
          {
              return new Tuple<string, string, string>[]
              {
                new Tuple<string, string, string>("Sql", "BackupLongTermRetentionPolicies", "2017-03-01-preview"),
                new Tuple<string, string, string>("Sql", "BackupShortTermRetentionPolicies", "2017-10-01-preview"),
                new Tuple<string, string, string>("Sql", "Capabilities", "2017-10-01-preview"),
                new Tuple<string, string, string>("Sql", "DataMaskingPolicies", "2014-04-01"),
                new Tuple<string, string, string>("Sql", "DataMaskingRules", "2014-04-01"),
                new Tuple<string, string, string>("Sql", "DatabaseAutomaticTuning", "2015-05-01-preview"),
                new Tuple<string, string, string>("Sql", "DatabaseBlobAuditingPolicies", "2017-03-01-preview"),
                new Tuple<string, string, string>("Sql", "DatabaseOperations", "2017-10-01-preview"),
                new Tuple<string, string, string>("Sql", "DatabaseThreatDetectionPolicies", "2014-04-01"),
                new Tuple<string, string, string>("Sql", "DatabaseUsages", "2014-04-01"),
                new Tuple<string, string, string>("Sql", "DatabaseVulnerabilityAssessmentRuleBaselines", "2017-03-01-preview"),
                new Tuple<string, string, string>("Sql", "DatabaseVulnerabilityAssessmentScans", "2017-10-01-preview"),
                new Tuple<string, string, string>("Sql", "DatabaseVulnerabilityAssessments", "2017-03-01-preview"),
                new Tuple<string, string, string>("Sql", "Databases", "2014-04-01"),
                new Tuple<string, string, string>("Sql", "Databases", "2017-10-01-preview"),
                new Tuple<string, string, string>("Sql", "ElasticPoolActivities", "2014-04-01"),
                new Tuple<string, string, string>("Sql", "ElasticPoolDatabaseActivities", "2014-04-01"),
                new Tuple<string, string, string>("Sql", "ElasticPoolOperations", "2017-10-01-preview"),
                new Tuple<string, string, string>("Sql", "ElasticPools", "2014-04-01"),
                new Tuple<string, string, string>("Sql", "ElasticPools", "2017-10-01-preview"),
                new Tuple<string, string, string>("Sql", "EncryptionProtectors", "2015-05-01-preview"),
                new Tuple<string, string, string>("Sql", "ExtendedDatabaseBlobAuditingPolicies", "2017-03-01-preview"),
                new Tuple<string, string, string>("Sql", "ExtendedServerBlobAuditingPolicies", "2017-03-01-preview"),
                new Tuple<string, string, string>("Sql", "FailoverGroups", "2015-05-01-preview"),
                new Tuple<string, string, string>("Sql", "FirewallRules", "2014-04-01"),
                new Tuple<string, string, string>("Sql", "GeoBackupPolicies", "2014-04-01"),
                new Tuple<string, string, string>("Sql", "InstanceFailoverGroups", "2017-10-01-preview"),
                new Tuple<string, string, string>("Sql", "JobAgents", "2017-03-01-preview"),
                new Tuple<string, string, string>("Sql", "JobCredentials", "2017-03-01-preview"),
                new Tuple<string, string, string>("Sql", "JobExecutions", "2017-03-01-preview"),
                new Tuple<string, string, string>("Sql", "JobStepExecutions", "2017-03-01-preview"),
                new Tuple<string, string, string>("Sql", "JobSteps", "2017-03-01-preview"),
                new Tuple<string, string, string>("Sql", "JobTargetExecutions", "2017-03-01-preview"),
                new Tuple<string, string, string>("Sql", "JobTargetGroups", "2017-03-01-preview"),
                new Tuple<string, string, string>("Sql", "JobVersions", "2017-03-01-preview"),
                new Tuple<string, string, string>("Sql", "Jobs", "2017-03-01-preview"),
                new Tuple<string, string, string>("Sql", "LongTermRetentionBackups", "2017-03-01-preview"),
                new Tuple<string, string, string>("Sql", "ManagedDatabaseVulnerabilityAssessmentRuleBaselines", "2017-10-01-preview"),
                new Tuple<string, string, string>("Sql", "ManagedDatabaseVulnerabilityAssessmentScans", "2017-10-01-preview"),
                new Tuple<string, string, string>("Sql", "ManagedDatabaseVulnerabilityAssessments", "2017-10-01-preview"),
                new Tuple<string, string, string>("Sql", "ManagedDatabases", "2017-03-01-preview"),
                new Tuple<string, string, string>("Sql", "ManagedInstanceEncryptionProtectors", "2017-10-01-preview"),
                new Tuple<string, string, string>("Sql", "ManagedInstanceKeys", "2017-10-01-preview"),
                new Tuple<string, string, string>("Sql", "ManagedInstanceTdeCertificates", "2017-10-01-preview"),
                new Tuple<string, string, string>("Sql", "ManagedInstances", "2015-05-01-preview"),
                new Tuple<string, string, string>("Sql", "Operations", "2015-05-01-preview"),
                new Tuple<string, string, string>("Sql", "RecommendedElasticPools", "2014-04-01"),
                new Tuple<string, string, string>("Sql", "RecoverableDatabases", "2014-04-01"),
                new Tuple<string, string, string>("Sql", "ReplicationLinks", "2014-04-01"),
                new Tuple<string, string, string>("Sql", "RestorableDroppedDatabases", "2014-04-01"),
                new Tuple<string, string, string>("Sql", "RestorePoints", "2017-03-01-preview"),
                new Tuple<string, string, string>("Sql", "ServerAutomaticTuning", "2017-03-01-preview"),
                new Tuple<string, string, string>("Sql", "ServerAzureADAdministrators", "2014-04-01"),
                new Tuple<string, string, string>("Sql", "ServerBlobAuditingPolicies", "2017-03-01-preview"),
                new Tuple<string, string, string>("Sql", "ServerCommunicationLinks", "2014-04-01"),
                new Tuple<string, string, string>("Sql", "ServerConnectionPolicies", "2014-04-01"),
                new Tuple<string, string, string>("Sql", "ServerDnsAliases", "2017-03-01-preview"),
                new Tuple<string, string, string>("Sql", "ServerKeys", "2015-05-01-preview"),
                new Tuple<string, string, string>("Sql", "ServerSecurityAlertPolicies", "2017-03-01-preview"),
                new Tuple<string, string, string>("Sql", "ServerUsages", "2014-04-01"),
                new Tuple<string, string, string>("Sql", "Servers", "2014-04-01"),
                new Tuple<string, string, string>("Sql", "Servers", "2015-05-01-preview"),
                new Tuple<string, string, string>("Sql", "ServiceObjectives", "2014-04-01"),
                new Tuple<string, string, string>("Sql", "ServiceTierAdvisors", "2014-04-01"),
                new Tuple<string, string, string>("Sql", "SubscriptionUsages", "2015-05-01-preview"),
                new Tuple<string, string, string>("Sql", "SyncAgents", "2015-05-01-preview"),
                new Tuple<string, string, string>("Sql", "SyncGroups", "2015-05-01-preview"),
                new Tuple<string, string, string>("Sql", "SyncMembers", "2015-05-01-preview"),
                new Tuple<string, string, string>("Sql", "TdeCertificates", "2017-10-01-preview"),
                new Tuple<string, string, string>("Sql", "TransparentDataEncryptionActivities", "2014-04-01"),
                new Tuple<string, string, string>("Sql", "TransparentDataEncryptions", "2014-04-01"),
                new Tuple<string, string, string>("Sql", "VirtualNetworkRules", "2015-05-01-preview"),
              }.AsEnumerable();
          }
      }
      // BEGIN: Code Generation Metadata Section
      public static readonly String AutoRestVersion = "latest";
      public static readonly String AutoRestBootStrapperVersion = "autorest@2.0.4283";
<<<<<<< HEAD
      public static readonly String AutoRestCmdExecuted = "cmd.exe /c autorest.cmd https://github.com/talhers/azure-rest-api-specs/blob/master/specification/sql/resource-manager/readme.md --csharp --version=latest --reflect-api-versions --csharp-sdks-folder=C:\\Vs\\azure-sdk-for-net\\src\\SDKs";
      public static readonly String GithubForkName = "talhers";
      public static readonly String GithubBranchName = "master";
      public static readonly String GithubCommidId = "1d3074c3f3f50b396875f414d62eec4195234f83";
=======
      public static readonly String AutoRestCmdExecuted = "cmd.exe /c autorest.cmd https://github.com/Azure/azure-rest-api-specs/blob/master/specification/sql/resource-manager/readme.md --csharp --version=latest --reflect-api-versions --csharp-sdks-folder=E:\\Github2\\azure-sdk-for-net\\src\\SDKs";
      public static readonly String GithubForkName = "Azure";
      public static readonly String GithubBranchName = "master";
      public static readonly String GithubCommidId = "1e9294304b3354f11caf980707ddad629e5ab56e";
>>>>>>> 274e7d01
      public static readonly String CodeGenerationErrors = "";
      public static readonly String GithubRepoName = "azure-rest-api-specs";
      // END: Code Generation Metadata Section
  }
}
<|MERGE_RESOLUTION|>--- conflicted
+++ resolved
@@ -97,17 +97,10 @@
       // BEGIN: Code Generation Metadata Section
       public static readonly String AutoRestVersion = "latest";
       public static readonly String AutoRestBootStrapperVersion = "autorest@2.0.4283";
-<<<<<<< HEAD
       public static readonly String AutoRestCmdExecuted = "cmd.exe /c autorest.cmd https://github.com/talhers/azure-rest-api-specs/blob/master/specification/sql/resource-manager/readme.md --csharp --version=latest --reflect-api-versions --csharp-sdks-folder=C:\\Vs\\azure-sdk-for-net\\src\\SDKs";
-      public static readonly String GithubForkName = "talhers";
+      public static readonly String GithubForkName = "Azure";
       public static readonly String GithubBranchName = "master";
       public static readonly String GithubCommidId = "1d3074c3f3f50b396875f414d62eec4195234f83";
-=======
-      public static readonly String AutoRestCmdExecuted = "cmd.exe /c autorest.cmd https://github.com/Azure/azure-rest-api-specs/blob/master/specification/sql/resource-manager/readme.md --csharp --version=latest --reflect-api-versions --csharp-sdks-folder=E:\\Github2\\azure-sdk-for-net\\src\\SDKs";
-      public static readonly String GithubForkName = "Azure";
-      public static readonly String GithubBranchName = "master";
-      public static readonly String GithubCommidId = "1e9294304b3354f11caf980707ddad629e5ab56e";
->>>>>>> 274e7d01
       public static readonly String CodeGenerationErrors = "";
       public static readonly String GithubRepoName = "azure-rest-api-specs";
       // END: Code Generation Metadata Section
