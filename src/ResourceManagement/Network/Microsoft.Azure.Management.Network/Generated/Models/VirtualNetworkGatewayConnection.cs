--- conflicted
+++ resolved
@@ -32,11 +32,7 @@
         /// Initializes a new instance of the VirtualNetworkGatewayConnection
         /// class.
         /// </summary>
-<<<<<<< HEAD
-        public VirtualNetworkGatewayConnection(VirtualNetworkGateway virtualNetworkGateway1, string connectionType, string id = default(string), string name = default(string), string type = default(string), string location = default(string), IDictionary<string, string> tags = default(IDictionary<string, string>), string authorizationKey = default(string), VirtualNetworkGateway virtualNetworkGateway2 = default(VirtualNetworkGateway), LocalNetworkGateway localNetworkGateway2 = default(LocalNetworkGateway), int? routingWeight = default(int?), string sharedKey = default(string), string connectionStatus = default(string), IList<TunnelConnectionHealth> tunnelConnectionStatus = default(IList<TunnelConnectionHealth>), long? egressBytesTransferred = default(long?), long? ingressBytesTransferred = default(long?), SubResource peer = default(SubResource), bool? enableBgp = default(bool?), string resourceGuid = default(string), string provisioningState = default(string), string etag = default(string))
-=======
         public VirtualNetworkGatewayConnection(string id = default(string), string name = default(string), string type = default(string), string location = default(string), IDictionary<string, string> tags = default(IDictionary<string, string>), string authorizationKey = default(string), VirtualNetworkGateway virtualNetworkGateway1 = default(VirtualNetworkGateway), VirtualNetworkGateway virtualNetworkGateway2 = default(VirtualNetworkGateway), LocalNetworkGateway localNetworkGateway2 = default(LocalNetworkGateway), string connectionType = default(string), int? routingWeight = default(int?), string sharedKey = default(string), string connectionStatus = default(string), long? egressBytesTransferred = default(long?), long? ingressBytesTransferred = default(long?), SubResource peer = default(SubResource), bool? enableBgp = default(bool?), string resourceGuid = default(string), string provisioningState = default(string), string etag = default(string))
->>>>>>> 665d4872
             : base(id, name, type, location, tags)
         {
             AuthorizationKey = authorizationKey;
@@ -105,15 +101,6 @@
         public string ConnectionStatus { get; private set; }
 
         /// <summary>
-<<<<<<< HEAD
-        /// Collection of all tunnels' connection health status.
-        /// </summary>
-        [JsonProperty(PropertyName = "properties.tunnelConnectionStatus")]
-        public IList<TunnelConnectionHealth> TunnelConnectionStatus { get; private set; }
-
-        /// <summary>
-=======
->>>>>>> 665d4872
         /// The Egress Bytes Transferred in this connection
         /// </summary>
         [JsonProperty(PropertyName = "properties.egressBytesTransferred")]
