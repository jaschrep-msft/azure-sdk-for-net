--- conflicted
+++ resolved
@@ -114,15 +114,12 @@
       <SubType>Code</SubType>
     </Compile>
     <Compile Include="Generated\Models\IaaSVMJobExtendedInfo.cs" />
-<<<<<<< HEAD
     <Compile Include="Generated\Models\IaaSVMJobProperties.cs">
       <SubType>Code</SubType>
     </Compile>
     <Compile Include="Generated\Models\IaaSVMJobQueryFilters.cs">
       <SubType>Code</SubType>
     </Compile>
-=======
->>>>>>> d73c77c1
     <Compile Include="Generated\Models\IaaSVMJobTaskDetails.cs">
       <SubType>Code</SubType>
     </Compile>
@@ -142,15 +139,12 @@
     <Compile Include="Generated\Models\JobBase.cs">
       <SubType>Code</SubType>
     </Compile>
-<<<<<<< HEAD
     <Compile Include="Generated\Models\JobDetailsResource.cs">
       <SubType>Code</SubType>
     </Compile>
     <Compile Include="Generated\Models\JobDetailsResponse.cs">
       <SubType>Code</SubType>
     </Compile>
-=======
->>>>>>> d73c77c1
     <Compile Include="Generated\Models\JobExtendedInfo.cs" />
     <Compile Include="Generated\Models\JobListResponse.cs">
       <SubType>Code</SubType>
@@ -190,10 +184,7 @@
     </Compile>
     <Compile Include="Generated\Models\OperationResultInfo.cs" />
     <Compile Include="Generated\Models\OperationResultInfoBase.cs" />
-<<<<<<< HEAD
     <Compile Include="Generated\Models\PaginationRequest.cs" />
-=======
->>>>>>> d73c77c1
     <Compile Include="Generated\Models\PotectedItemRequestObject.cs">
       <SubType>Code</SubType>
     </Compile>
